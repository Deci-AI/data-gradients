--- conflicted
+++ resolved
@@ -6,7 +6,7 @@
 ## Object Detection
 
 
-### Yolo Format Dataset
+### Yolo Format Detection Dataset
 
 The Yolo format Detection Dataset supports any dataset stored in the YOLO format.
 
@@ -79,15 +79,13 @@
 ```python
 from data_gradients.datasets.detection import YoloFormatDetectionDataset
 
-<<<<<<< HEAD
-train_loader = PairedImageLabelDetectionDataset(root_dir="<path/to/dataset_root>", images_dir="images/train", labels_dir="labels/train")
-val_loader = PairedImageLabelDetectionDataset(root_dir="<path/to/dataset_root>", images_dir="images/validation", labels_dir="labels/validation")
-```
-
-### XML Paired Image-Label Dataset
-
-The XML Paired Image-Label Detection Dataset is a minimalistic and flexible Dataset class for loading datasets
-with a one-to-one correspondence between an image file and a corresponding label XML file.
+train_set = YoloFormatDetectionDataset(root_dir="<path/to/dataset_root>", images_dir="images/train", labels_dir="labels/train")
+val_set = YoloFormatDetectionDataset(root_dir="<path/to/dataset_root>", images_dir="images/validation", labels_dir="labels/validation")
+```
+
+### VOC Format Detection Dataset
+
+The VOC format Detection Dataset supports datasets where labels are stored in XML following according to VOC standard.
 
 #### Expected folder structure
 Any structure including at least one sub-directory for images and one for xml labels. They can be the same.
@@ -181,15 +179,94 @@
 ```
 
 ```python
-from data_gradients.datasets.detection import PairedImageLabelDetectionDataset
-
-train_loader = PairedImageLabelDetectionDataset(root_dir="<path/to/dataset_root>", images_dir="images/train", labels_dir="labels/train")
-val_loader = PairedImageLabelDetectionDataset(root_dir="<path/to/dataset_root>", images_dir="images/validation", labels_dir="labels/validation")
-```
-
-This class does NOT support dataset formats such as YOLO or COCO.
-=======
-train_loader = YoloFormatDetectionDataset(root_dir="<path/to/dataset_root>", images_dir="images/train", labels_dir="labels/train")
-val_loader = YoloFormatDetectionDataset(root_dir="<path/to/dataset_root>", images_dir="images/validation", labels_dir="labels/validation")
-```
->>>>>>> 976e5e40
+from data_gradients.datasets.detection import VOCFormatDetectionDataset
+
+train_set = VOCFormatDetectionDataset(root_dir="<path/to/dataset_root>", images_dir="images/train", labels_dir="labels/train")
+val_set = VOCFormatDetectionDataset(root_dir="<path/to/dataset_root>", images_dir="images/validation", labels_dir="labels/validation")
+```
+
+
+### VOC Detection Dataset
+VOC Detection Dataset is a sub-class of the [VOC Format Detection Dataset](#voc_format_detection_dataset), 
+where the folders are structured exactly similarly to the original PascalVOC.
+
+#### Expected folder structure
+Any structure including at least one sub-directory for images and one for xml labels. They can be the same.
+
+Example 1: Separate directories for images and labels
+```
+dataset_root/
+    ├── VOC2007/
+    │   ├── JPEGImages/
+    │   │   ├── 1.jpg
+    │   │   ├── 2.jpg
+    │   │   └── ...
+    │   ├── Annotations/
+    │   │   ├── 1.xml
+    │   │   ├── 2.xml
+    │   │   └── ...
+    │   └── ImageSets/
+    │       └── Main
+    │           ├── train.txt
+    │           ├── val.txt
+    │           ├── train_val.txt
+    │           └── ...
+    └── VOC2012/
+        └── ...
+```
+
+
+**Note**: The label file need to be stored in XML format, but the file extension can be different.
+
+#### Expected label files structure
+The label files must be structured in XML format, like in the following example:
+
+``` xml
+<annotation>
+    <object>
+        <name>chair</name>
+        <bndbox>
+            <xmin>1</xmin>
+            <ymin>213</ymin>
+            <xmax>263</xmax>
+            <ymax>375</ymax>
+        </bndbox>
+    </object>
+    <object>
+        <name>sofa</name>
+        <bndbox>
+            <xmin>104</xmin>
+            <ymin>151</ymin>
+            <xmax>334</xmax>
+            <ymax>287</ymax>
+        </bndbox>
+    </object>
+</annotation>
+```
+
+
+#### Instantiation
+Let's take an example where we only have VOC2012
+```
+dataset_root/
+    └── VOC2012/
+        ├── JPEGImages/
+        │   ├── 1.jpg
+        │   ├── 2.jpg
+        │   └── ...
+        ├── Annotations/
+        │   ├── 1.xml
+        │   ├── 2.xml
+        │   └── ...
+        └── ImageSets/
+            └── Main
+                ├── train.txt
+                └── val.txt
+```
+
+```python
+from data_gradients.datasets.detection import VOCDetectionDataset
+
+train_set = VOCDetectionDataset(root_dir="<path/to/dataset_root>", year=2012, image_set="train")
+val_set = VOCDetectionDataset(root_dir="<path/to/dataset_root>", year=2012, image_set="val")
+```