--- conflicted
+++ resolved
@@ -49,11 +49,6 @@
         class_names=BDDDataset.CLASS_NAMES,
         class_names_to_use=BDDDataset.CLASS_NAMES[1:5],
         # Optionals
-<<<<<<< HEAD
-        ignore_labels=ignore_labels,
-=======
-        samples_to_visualize=3,
->>>>>>> e6298462
         images_extractor=None,
         labels_extractor=None,
         threshold_soft_labels=0.5,
