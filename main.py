--- conflicted
+++ resolved
@@ -44,11 +44,7 @@
                                      ignore_labels=ignore_labels,
                                      # Optionals
                                      id_to_name=class_id_to_name,
-<<<<<<< HEAD
-                                     samples_to_visualize=0,
-=======
                                      samples_to_visualize=8,
->>>>>>> 22322f3e
                                      images_extractor=None,
                                      labels_extractor=None,
                                      # batches_early_stop is a temporary optional argument for debugging purpose
