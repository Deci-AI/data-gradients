import concurrent
from concurrent.futures import ThreadPoolExecutor
<<<<<<< HEAD
from typing import List, Optional, Iterator, Iterable, Union

import hydra
import tqdm
=======
from typing import List, Optional, Iterator, Iterable

import hydra
import numpy as np
import torch
import tqdm

>>>>>>> c41a251f
from matplotlib import pyplot as plt

from feature_extractors import FeatureExtractorAbstract
from preprocess.preprocessor_abstract import PreprocessorAbstract
from logger.tensorboard_logger import TensorBoardLogger
from utils.data_classes import BatchData

debug_mode = False


class AnalysisManager:
    def __init__(self, cfg,
                 train_data: Union[Iterable, Iterator],
                 val_data: Optional[Union[Iterable, Iterator]] = None):
        self._train_extractors: List[FeatureExtractorAbstract] = []
        self._val_extractors: List[FeatureExtractorAbstract] = []
        self._threads = ThreadPoolExecutor()

        self.cfg = cfg

        # Users Data Iterators
        self._train_iter: Iterator = train_data if isinstance(train_data, Iterator) else iter(train_data)
        if val_data is not None:
            self._train_only = False
            self._val_iter: Iterator = val_data if isinstance(train_data, Iterator) else iter(train_data)
        else:
            self._train_only = True
            self._val_iter = None

        # Logger
        self._logger = TensorBoardLogger()

        # Task Data Preprocessor
        self._preprocessor: PreprocessorAbstract = PreprocessorAbstract.get_preprocessor(cfg.task)
        self._preprocessor.number_of_classes = cfg.number_of_classes
        self._preprocessor.ignore_labels = cfg.ignore_labels

    def build(self):
        cfg = hydra.utils.instantiate(self.cfg)
        self._train_extractors = cfg.common + cfg[cfg.task]
        # Create another instances for same classes
        cfg = hydra.utils.instantiate(self.cfg)
        self._val_extractors = cfg.common + cfg[cfg.task]

    def _get_batch(self, data_iterator) -> BatchData:
        batch = next(data_iterator)
        images, labels = self._preprocessor.validate(batch)

        bd = self._preprocessor.preprocess(images, labels)
        return bd

    def execute(self):
        pbar = tqdm.tqdm(desc='Working on batch #')

        train_batch = 0
        while True:
            # if train_batch > 5:
            #     break
            pbar.update()
            try:
                batch_data = self._get_batch(self._train_iter)
            except StopIteration:
                break
            else:
                futures = [self._threads.submit(extractor.execute, batch_data) for extractor in
                           self._train_extractors]

            if not self._train_only:
                try:
                    batch_data = self._get_batch(self._val_iter)
                except StopIteration:
                    self._train_only = True
                else:
                    futures += [self._threads.submit(extractor.execute, batch_data) for extractor in
                                self._val_extractors]

            # Wait for all threads to finish
            concurrent.futures.wait(futures, return_when=concurrent.futures.ALL_COMPLETED)
            train_batch += 1

    def post_process(self):
        for val_extractor, train_extractor in zip(self._val_extractors, self._train_extractors):
            axes = dict()
            if train_extractor.single_axis:
                fig, ax = plt.subplots(figsize=(10, 5))
                axes['train'] = axes['val'] = ax
            else:
                fig, ax = plt.subplots(1, 2, figsize=(10, 5))
                axes['train'], axes['val'] = ax

            # First val - because graph params will be overwritten by latest (train) and we want it's params
            val_extractor.process(axes['val'], train=False)

            train_extractor.process(axes['train'], train=True)

            fig.tight_layout()

            self._logger.log_graph(val_extractor.__class__.__name__ + "/fig", fig)

    def close(self):
        self._logger.close()

    def run(self):
        self.build()
        self.execute()
        self.post_process()
        self.close()<|MERGE_RESOLUTION|>--- conflicted
+++ resolved
@@ -1,19 +1,11 @@
 import concurrent
 from concurrent.futures import ThreadPoolExecutor
-<<<<<<< HEAD
 from typing import List, Optional, Iterator, Iterable, Union
 
 import hydra
 import tqdm
-=======
-from typing import List, Optional, Iterator, Iterable
-
-import hydra
 import numpy as np
 import torch
-import tqdm
-
->>>>>>> c41a251f
 from matplotlib import pyplot as plt
 
 from feature_extractors import FeatureExtractorAbstract
