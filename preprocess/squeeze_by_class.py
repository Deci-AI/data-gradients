--- conflicted
+++ resolved
@@ -24,14 +24,10 @@
 
     else:
         for cls in all_classes:
-<<<<<<< HEAD
-            mask = torch.where((label == cls) & (label > 0), torch.tensor(cls), torch.tensor(0, dtype=cls.dtype)).squeeze()
-=======
             mask = torch.where((label == cls) & (label > 0),
                                cls.clone(),
                                torch.tensor(0, dtype=cls.dtype)
                                ).squeeze()
->>>>>>> 8bf84d16
             masks.append(mask)
     one_hot = torch.stack(masks, dim=0)
     return one_hot