--- conflicted
+++ resolved
@@ -205,14 +205,8 @@
         <p class="c0"><span class="section_title">{{loop.index}}. {{section.section_name}}</span></p>
         {% set s_i = loop.index %}
             {% for feature in section.features %}
-<<<<<<< HEAD
-                <p class="feature_class"><span class="feature_title">{{feature.name}}</span></p>
+                <p class="feature_class"><span class="feature_title">{{s_i}}.{{loop.index}}. {{feature.name}}</span></p>
                 <p class="feature_class" style="padding-bottom: 10pt"><span><img
-=======
-                <p class="feature_class"><span class="feature_title" id="{{s_i}}_{{loop.index}}">{{s_i}}.{{loop.index}}. {{feature.name}}</span></p>
-                <p class="feature_class"><span
-                        style="overflow: hidden; display: inline-block; margin: 0.00px 0.00px; border: 0.00px solid #000000; transform: rotate(0.00rad) translateZ(0px); -webkit-transform: rotate(0.00rad) translateZ(0px); width: 624.00px; height: 420.00px;"><img
->>>>>>> 1db381b4
                         alt="" src="{{feature.image_path}}"
                         style="max-width: 624.00px; height: 770.00px;"
                         title=""></span></p>
