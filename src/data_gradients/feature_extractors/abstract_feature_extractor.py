from abc import ABC, abstractmethod
from dataclasses import dataclass
from typing import Union, Dict

import matplotlib.pyplot as plt
import numpy as np
import pandas as pd

from data_gradients.utils.data_classes.data_samples import ImageSample
from data_gradients.visualize.plot_options import CommonPlotOptions


@dataclass
class Feature:
    """Feature extracted from the whole dataset."""

<<<<<<< HEAD
    data: Union[pd.DataFrame, Dict[str, Dict[str, np.ndarray]]]
=======
    data: Union[pd.DataFrame, np.ndarray, plt.Figure]
>>>>>>> 6b34c698
    plot_options: CommonPlotOptions

    json: Union[dict, list]


class AbstractFeatureExtractor(ABC):
    @abstractmethod
    def update(self, sample: ImageSample):
        """Accumulate information about samples"""
        raise NotImplementedError()

    @abstractmethod
    def aggregate(self) -> Feature:
        raise NotImplementedError()

    @property
    def description(self) -> str:
        raise NotImplementedError()

    @property
    def title(self) -> str:
        raise NotImplementedError()

    def __repr__(self):
        return self.__class__.__name__<|MERGE_RESOLUTION|>--- conflicted
+++ resolved
@@ -1,6 +1,6 @@
 from abc import ABC, abstractmethod
 from dataclasses import dataclass
-from typing import Union, Dict
+from typing import Union
 
 import matplotlib.pyplot as plt
 import numpy as np
@@ -14,11 +14,7 @@
 class Feature:
     """Feature extracted from the whole dataset."""
 
-<<<<<<< HEAD
-    data: Union[pd.DataFrame, Dict[str, Dict[str, np.ndarray]]]
-=======
     data: Union[pd.DataFrame, np.ndarray, plt.Figure]
->>>>>>> 6b34c698
     plot_options: CommonPlotOptions
 
     json: Union[dict, list]
