from abc import ABC, abstractmethod
from typing import Tuple, Dict

from matplotlib import pyplot as plt

from data_gradients.logging.log_writer import LogWriter
from data_gradients.utils.data_classes.data_samples import ImageSample
from data_gradients.utils.data_classes.extractor_results import HistogramResults, HeatMapResults


class FeatureExtractorAbstract(ABC):
    """
    Main feature extractors class.
    Mandatory method to implement are execute() and process().
        * execute method will get a batch of data and will iterate over it to retrieve the features out of the data.
        * process will have some calculations over the features extracted in order to make it ready for histogram,
          plotting, etc.
    :param: colors - determine graph color for train/val bars
    :param: single_axis - determine if a graph should be combined axis train/val bars,
                          or have a separate axis for each of them.
    """

    def __init__(self):
        self.num_axis: Tuple[int, int] = (1, 1)
        self.colors: Dict[str, str] = {"train": "green", "val": "red"}

        self.id_to_name = None

    def aggregate_and_write(self, logger: LogWriter, id_to_name):
        self.id_to_name = id_to_name
        fig, ax = plt.subplots(nrows=self.num_axis[0], ncols=self.num_axis[1], figsize=(10, 5))

        results_json = {}
        for split in ["train", "val"]:
            results = self._aggregate(split)
            results.write_plot(ax=ax, fig=fig)
            results_json[split] = results.json_values

        fig.tight_layout()
        logger.log_json(title=f"{self.name}/fig", data=results_json)
        logger.log_figure(title=f"{self.name}/fig", figure=fig)

    @abstractmethod
    def update(self, sample: ImageSample):
        """Accumulate information about samples"""
        raise NotImplementedError

    @abstractmethod
    def _aggregate(self, split: str) -> HistogramResults:
        raise NotImplementedError

    @property
    def name(self) -> str:
        class_name = self.__class__.__name__
        title_name = class_name[0]
        for char in class_name[1:]:
            if char.isupper():
                title_name += " "
            title_name += char
        return title_name

<<<<<<< HEAD
    def __repr__(self):
        return self.__class__.__name__
=======
    @property
    @abstractmethod
    def description(self) -> str:
        raise NotImplementedError
>>>>>>> 0ee75564


class MultiFeatureExtractorAbstract(FeatureExtractorAbstract, ABC):
    def aggregate_and_write(self, logger: LogWriter, id_to_name):
        self.id_to_name = id_to_name

        results_per_split = {"train": self._aggregate("train"), "val": self._aggregate("val")}

        for key in results_per_split["train"].keys():

            fig, ax = plt.subplots(nrows=self.num_axis[0], ncols=self.num_axis[1], figsize=(10, 5))

            results_json = {}
            for split in ["train", "val"]:
                result = results_per_split[split][key]
                result.write_plot(ax=ax, fig=fig)
                results_json[split] = result.json_values

            fig.tight_layout()

            logger.log_json(title=f"{self.name}/{key}_{split}/fig", data=results_json)
            logger.log_figure(title=f"{self.name}/{key}_{split}/fig", figure=fig)

    @abstractmethod
    def update(self, sample: ImageSample):
        raise NotImplementedError

    @abstractmethod
    def _aggregate(self, split: str) -> Dict[str, HeatMapResults]:
        raise NotImplementedError<|MERGE_RESOLUTION|>--- conflicted
+++ resolved
@@ -59,15 +59,13 @@
             title_name += char
         return title_name
 
-<<<<<<< HEAD
-    def __repr__(self):
-        return self.__class__.__name__
-=======
     @property
     @abstractmethod
     def description(self) -> str:
         raise NotImplementedError
->>>>>>> 0ee75564
+
+    def __repr__(self):
+        return self.__class__.__name__
 
 
 class MultiFeatureExtractorAbstract(FeatureExtractorAbstract, ABC):
