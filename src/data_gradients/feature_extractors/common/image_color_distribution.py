import pandas as pd
import numpy as np

from data_gradients.common.registry.registry import register_feature_extractor
from data_gradients.feature_extractors.abstract_feature_extractor import AbstractFeatureExtractor
from data_gradients.utils.data_classes.data_samples import ImageSample
from data_gradients.visualize.plot_options import KDEPlotOptions
from data_gradients.feature_extractors.abstract_feature_extractor import Feature


@register_feature_extractor()
class ImageColorDistribution(AbstractFeatureExtractor):
    """Extracts the distribution of the image 'brightness'."""

    def __init__(self):
        self.image_channels = None
        self.colors = None
        self.palette = {"Red": "red", "Green": "green", "Blue": "blue", "Grayscale": "gray", "Luminance": "red", "A": "green", "B": "blue"}
        self.pixel_frequency_per_channel_per_split = {}
        for split in ["train", "val"]:
            self.pixel_frequency_per_channel_per_split[split] = np.zeros(shape=(3, 256), dtype=np.int64)

    def update(self, sample: ImageSample):
        if self.colors is None:
            self.colors = sample.image_channels.channel_names
            for channel_name in sample.image_channels.channel_names:
                if channel_name not in self.palette:
                    self.palette[channel_name] = "black"

        if self.image_channels is None:
            self.image_channels = sample.image_channels

        pixel_frequency_per_channel = self.pixel_frequency_per_channel_per_split.get(sample.split)

        # We need this more complex logic because we cannot directly accumulate the images (this would take too much memory)
        # so we need to iteratively count the frequency per split and per color
        for i, color in enumerate(self.colors):
            pixel_frequency_per_channel[i] += np.histogram(sample.image[:, :, i], bins=256)[0]

    def aggregate(self) -> Feature:
        data = [
            {"split": split, "Color": color, "pixel_value": pixel_value, "n": n}
            for split, pixel_frequency_per_channel in self.pixel_frequency_per_channel_per_split.items()
            for color, pixel_frequency in zip(self.colors, pixel_frequency_per_channel)
            for pixel_value, n in zip(range(256), pixel_frequency)
            # This check ensures that we don't plot empty histograms (E.g split is missing)
            if np.sum(self.pixel_frequency_per_channel_per_split[split]) > 0
        ]
        df = pd.DataFrame(data)

        plot_options = KDEPlotOptions(
            x_label_key="pixel_value",
            x_label_name="Color Intensity",
            weights="n",
            x_lim=(0, 255),
            x_ticks_rotation=None,
            labels_key="Color",
            individual_plots_key="split",
            common_norm=True,
            bw_adjust=0.4,
            labels_palette=self.palette,
            sharey=True,
        )
        df_train = df[df["split"] == "train"]
        train_json = {color: dict(df_train[df_train["Color"] == color]["n"].describe()) for color in self.colors}

        df_val = df[df["split"] == "val"]
        val_json = {color: dict(df_val[df_val["Color"] == color]["n"].describe()) for color in self.colors}

        json = {"train": train_json, "val": val_json}

        feature = Feature(
            data=df,
            plot_options=plot_options,
            json=json,
            title="Color Distribution",
            description=(
                "Here's a comparison of RGB or grayscale intensity intensity (0-255) distributions across the entire dataset, assuming RGB channel ordering. \n"
                "It can reveal discrepancies in the image characteristics between the two datasets, as well as potential flaws in the augmentation process. \n"
                "E.g., a notable difference in the mean value of a specific color between the two datasets may indicate an issue with the augmentation process."
            ),
        )
<<<<<<< HEAD
        return feature
=======
        return feature

    @property
    def title(self) -> str:
        return "Color Distribution"

    @property
    def description(self) -> str:
        return (
            "Here's a comparison of image channel intensity (scaled 0-255) distributions across the entire dataset. \n"
            "It can reveal discrepancies in the image characteristics between the two datasets, as well as potential flaws in the augmentation process. \n"
            "E.g., a notable difference in the mean value of a specific color between the two datasets may indicate an issue with the augmentation process."
        )
>>>>>>> 052127f8
<|MERGE_RESOLUTION|>--- conflicted
+++ resolved
@@ -75,25 +75,9 @@
             json=json,
             title="Color Distribution",
             description=(
-                "Here's a comparison of RGB or grayscale intensity intensity (0-255) distributions across the entire dataset, assuming RGB channel ordering. \n"
+                "Here's a comparison of image channel intensity (scaled 0-255) distributions across the entire dataset. \n"
                 "It can reveal discrepancies in the image characteristics between the two datasets, as well as potential flaws in the augmentation process. \n"
                 "E.g., a notable difference in the mean value of a specific color between the two datasets may indicate an issue with the augmentation process."
             ),
         )
-<<<<<<< HEAD
-        return feature
-=======
-        return feature
-
-    @property
-    def title(self) -> str:
-        return "Color Distribution"
-
-    @property
-    def description(self) -> str:
-        return (
-            "Here's a comparison of image channel intensity (scaled 0-255) distributions across the entire dataset. \n"
-            "It can reveal discrepancies in the image characteristics between the two datasets, as well as potential flaws in the augmentation process. \n"
-            "E.g., a notable difference in the mean value of a specific color between the two datasets may indicate an issue with the augmentation process."
-        )
->>>>>>> 052127f8
+        return feature