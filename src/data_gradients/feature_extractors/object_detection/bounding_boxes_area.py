--- conflicted
+++ resolved
@@ -92,9 +92,6 @@
                 "low resolution that is not appropriate for your objects."
             ),
         )
-<<<<<<< HEAD
-        return feature
-=======
         return feature
 
     @staticmethod
@@ -143,18 +140,4 @@
 
                 dict_bincount[split]["histograms"][class_label] = histogram
 
-        return dict_bincount
-
-    @property
-    def title(self) -> str:
-        return "Distribution of Bounding Box Area"
-
-    @property
-    def description(self) -> str:
-        return (
-            "This graph shows the frequency of each class's appearance in the dataset. "
-            "This can highlight distribution gap in object size between the training and validation splits, which can harm the model's performance. \n"
-            "Another thing to keep in mind is that having too many very small objects may indicate that your are downsizing your original image to a "
-            "low resolution that is not appropriate for your objects."
-        )
->>>>>>> 052127f8
+        return dict_bincount