import pandas as pd

from data_gradients.common.registry.registry import register_feature_extractor
from data_gradients.feature_extractors.abstract_feature_extractor import Feature
from data_gradients.utils.data_classes import DetectionSample
from data_gradients.visualize.plot_options import ViolinPlotOptions
from data_gradients.feature_extractors.abstract_feature_extractor import AbstractFeatureExtractor
from data_gradients.feature_extractors.utils import get_top_values


@register_feature_extractor()
class DetectionClassesPerImageCount(AbstractFeatureExtractor):
    """Feature Extractor to show the distribution of number of instance of each class per image.
    This gives information like "The class 'Human' usually appears 2 to 20 times per image."""

    def __init__(self):
        self.data = []

    def update(self, sample: DetectionSample):
        for class_id, bbox_xyxy in zip(sample.class_ids, sample.bboxes_xyxy):
            class_name = sample.class_names[class_id]
            self.data.append(
                {
                    "split": sample.split,
                    "sample_id": sample.sample_id,
                    "class_id": class_id,
                    "class_name": class_name,
                }
            )

    def aggregate(self) -> Feature:
        df = pd.DataFrame(self.data)

        # Include ("class_name", "class_id", "split", "n_appearance")
        # For each class, image, split, I want to know how many bbox I have
        # TODO: check this
        df_class_count = df.groupby(["class_name", "class_id", "sample_id", "split"]).size().reset_index(name="n_appearance")

<<<<<<< HEAD
        df_class_count = get_top_values(df=df_class_count, id_col="class_id", split_col="split", val_col="n_appearance", mode="outliers")

        # Height of the plot is proportional to the number of classes
        n_unique = len(df_class_count["class_name"].unique())
        figsize_x = 10
        figsize_y = min(max(6, int(n_unique * 0.3)), 90)
=======
        # Height of the plot is proportional to the number of classes
        n_unique = len(df_class_count["class_name"].unique())
        figsize_x = 10
        figsize_y = min(max(6, int(n_unique * 0.3)), 175)
>>>>>>> aea8346e

        plot_options = ViolinPlotOptions(
            x_label_key="n_appearance",
            x_label_name="Number of class instance per Image",
            y_label_key="class_name",
            y_label_name="Class Names",
            order_key="class_id",
            title=self.title,
            x_lim=(0, df_class_count["n_appearance"].max() * 1.2),
            bandwidth=0.4,
            figsize=(figsize_x, figsize_y),
            x_ticks_rotation=None,
            labels_key="split",
        )

        json = dict(
            train=dict(df_class_count[df_class_count["split"] == "train"]["n_appearance"].describe()),
            val=dict(df_class_count[df_class_count["split"] == "val"]["n_appearance"].describe()),
        )

        feature = Feature(
            data=df_class_count,
            plot_options=plot_options,
            json=json,
        )
        return feature

    @property
    def title(self) -> str:
        return "Distribution of Class Frequency per Image"

    @property
    def description(self) -> str:
        return (
            "This graph shows how many times each class appears in an image. It highlights whether each class has a constant number of "
            "appearance per image, or whether it really depends from an image to another."
        )<|MERGE_RESOLUTION|>--- conflicted
+++ resolved
@@ -36,19 +36,12 @@
         # TODO: check this
         df_class_count = df.groupby(["class_name", "class_id", "sample_id", "split"]).size().reset_index(name="n_appearance")
 
-<<<<<<< HEAD
         df_class_count = get_top_values(df=df_class_count, id_col="class_id", split_col="split", val_col="n_appearance", mode="outliers")
 
         # Height of the plot is proportional to the number of classes
         n_unique = len(df_class_count["class_name"].unique())
         figsize_x = 10
-        figsize_y = min(max(6, int(n_unique * 0.3)), 90)
-=======
-        # Height of the plot is proportional to the number of classes
-        n_unique = len(df_class_count["class_name"].unique())
-        figsize_x = 10
         figsize_y = min(max(6, int(n_unique * 0.3)), 175)
->>>>>>> aea8346e
 
         plot_options = ViolinPlotOptions(
             x_label_key="n_appearance",
