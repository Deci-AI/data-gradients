--- conflicted
+++ resolved
@@ -35,19 +35,12 @@
         split_sums = df_class_count.groupby("split")["n_appearance"].sum()
         df_class_count["frequency"] = 100 * (df_class_count["n_appearance"] / df_class_count["split"].map(split_sums))
 
-<<<<<<< HEAD
         df_class_count = get_top_values(df=df_class_count, id_col="class_id", split_col="split", val_col="frequency", mode="outliers")
 
         # Height of the plot is proportional to the number of classes
         n_unique = len(df_class_count["class_name"].unique())
         figsize_x = 10
-        figsize_y = min(max(6, int(n_unique * 0.3)), 90)
-=======
-        # Height of the plot is proportional to the number of classes
-        n_unique = len(df_class_count["class_name"].unique())
-        figsize_x = 10
         figsize_y = min(max(6, int(n_unique * 0.3)), 175)
->>>>>>> aea8346e
 
         plot_options = BarPlotOptions(
             x_label_key="frequency",
