--- conflicted
+++ resolved
@@ -1,7 +1,4 @@
-<<<<<<< HEAD
-=======
 from data_gradients.common.registry.registry import register_feature_extractor
->>>>>>> d8fb6114
 from data_gradients.utils.utils import class_id_to_name
 from data_gradients.utils import SegmentationBatchData
 from data_gradients.feature_extractors.feature_extractor_abstract import (
@@ -13,14 +10,10 @@
 
 @register_feature_extractor()
 class GetClassDistribution(FeatureExtractorAbstract):
-    def __init__(self, n_classes, ignore_labels):
+    def __init__(self, num_classes, ignore_labels):
         super().__init__()
-<<<<<<< HEAD
-        keys = [int(i) for i in range(0, n_classes + len(ignore_labels)) if i not in ignore_labels]
-=======
         ignore_labels = ignore_labels or []
         keys = [int(i) for i in range(0, num_classes + len(ignore_labels)) if i not in ignore_labels]
->>>>>>> d8fb6114
         self._hist = {"train": dict.fromkeys(keys, 0), "val": dict.fromkeys(keys, 0)}
         self._total_objects = {"train": 0, "val": 0}
         self.ignore_labels = ignore_labels
