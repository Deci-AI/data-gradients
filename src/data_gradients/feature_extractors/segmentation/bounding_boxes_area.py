import pandas as pd

from data_gradients.common.registry.registry import register_feature_extractor
from data_gradients.feature_extractors.abstract_feature_extractor import Feature
from data_gradients.utils.data_classes import SegmentationSample
from data_gradients.visualize.seaborn_renderer import ViolinPlotOptions
from data_gradients.feature_extractors.abstract_feature_extractor import AbstractFeatureExtractor


@register_feature_extractor()
class SegmentationBoundingBoxArea(AbstractFeatureExtractor):
    """
    Semantic Segmentation task feature extractor -
    Get all Bounding Boxes areas and plot them as a percentage of the whole image.
    """

    def __init__(self):
        self.data = []

    def update(self, sample: SegmentationSample):
        image_area = sample.image.shape[0] * sample.image.shape[1]
        for class_channel in sample.contours:
            for contour in class_channel:
                class_id = contour.class_id
                class_name = str(class_id) if sample.class_names is None else sample.class_names[class_id]
                self.data.append(
                    {
                        "split": sample.split,
                        "class_name": class_name,
<<<<<<< HEAD
=======
                        "class_id": class_id,
>>>>>>> d039629e
                        "bbox_area": 100 * (contour.bbox_area / image_area),
                    }
                )

    def aggregate(self) -> Feature:
        df = pd.DataFrame(self.data)

        max_area = min(100, df["bbox_area"].max())
        plot_options = ViolinPlotOptions(
            x_label_key="bbox_area",
<<<<<<< HEAD
            x_label_name="Bound Box Area (in % of image)",
            y_label_key="class_name",
            y_label_name="Class",
=======
            x_label_name="Bounding Box Area (in % of image)",
            y_label_key="class_name",
            y_label_name="Class",
            order_key="class_id",
>>>>>>> d039629e
            title=self.title,
            x_lim=(0, max_area),
            x_ticks_rotation=None,
            labels_key="split",
            bandwidth=0.4,
        )
        json = dict(df.bbox_area.describe())

        feature = Feature(
            data=df,
            plot_options=plot_options,
            json=json,
        )
        return feature

    @property
    def title(self) -> str:
        return "Distribution of Bounding Boxes Area per Class."

    @property
    def description(self) -> str:
        return (
            "The distribution of the areas of the boxes that bound connected components of the different classes as a histogram.\n"
            "The size of the objects can significantly affect the performance of your model. "
            "If certain classes tend to have smaller objects, the model might struggle to segment them, especially if the resolution of the images is low "
        )<|MERGE_RESOLUTION|>--- conflicted
+++ resolved
@@ -27,10 +27,7 @@
                     {
                         "split": sample.split,
                         "class_name": class_name,
-<<<<<<< HEAD
-=======
                         "class_id": class_id,
->>>>>>> d039629e
                         "bbox_area": 100 * (contour.bbox_area / image_area),
                     }
                 )
@@ -41,16 +38,10 @@
         max_area = min(100, df["bbox_area"].max())
         plot_options = ViolinPlotOptions(
             x_label_key="bbox_area",
-<<<<<<< HEAD
-            x_label_name="Bound Box Area (in % of image)",
-            y_label_key="class_name",
-            y_label_name="Class",
-=======
             x_label_name="Bounding Box Area (in % of image)",
             y_label_key="class_name",
             y_label_name="Class",
             order_key="class_id",
->>>>>>> d039629e
             title=self.title,
             x_lim=(0, max_area),
             x_ticks_rotation=None,
