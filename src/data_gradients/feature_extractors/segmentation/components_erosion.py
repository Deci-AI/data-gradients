--- conflicted
+++ resolved
@@ -16,25 +16,15 @@
     def __init__(self):
         self.kernel_shape = (3, 3)
         self.data = []
-        self.class_names = None
 
     def update(self, sample: SegmentationSample):
         from data_gradients.utils.segmentation import mask_to_onehot
 
-<<<<<<< HEAD
         onehot_mask = mask_to_onehot(mask_categorical=sample.mask, n_classes=max(sample.class_id_to_name.keys()))
-=======
-        onehot_mask = mask_to_onehot(mask_categorical=sample.mask, n_classes=len(sample.class_names))
->>>>>>> 7d986ce9
         opened_onehot_mask = self.apply_mask_opening(onehot_mask=onehot_mask, kernel_shape=self.kernel_shape)
         opened_categorical_mask = np.argmax(opened_onehot_mask, axis=-1)
 
-        # TODO: This will be removed once we support sparse class representation (e.g. class_ids=[0, 4, 255])
-<<<<<<< HEAD
         contours_after_opening = contours.get_contours(label=opened_categorical_mask, class_ids=list(sample.class_id_to_name.keys()))
-=======
-        contours_after_opening = contours.get_contours(label=opened_categorical_mask, class_ids=range(len(sample.class_names)))
->>>>>>> 7d986ce9
 
         if sample.contours:
             n_components_without_opening = sum(1 for class_channel in sample.contours for _contour in class_channel)
