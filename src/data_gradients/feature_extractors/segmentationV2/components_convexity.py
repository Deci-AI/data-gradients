--- conflicted
+++ resolved
@@ -29,20 +29,15 @@
     def aggregate(self) -> Feature:
         df = pd.DataFrame(self.data)
 
-<<<<<<< HEAD
-        plot_options = Hist2DPlotOptions(
+        plot_options = KDEPlotOptions(
             x_label_key="convexity_measure",
             x_label_name="Convexity",
             title=self.title,
             x_ticks_rotation=None,
             labels_key="split",
-            individual_plots_key="split",
-            kde=True,
+            common_norm=False,
+            fill=True,
             sharey=True,
-=======
-        plot_options = KDEPlotOptions(
-            x_label_key="convexity_measure", x_label_name="Convexity", title=self.title, x_ticks_rotation=None, labels_key="split", common_norm=False, fill=True
->>>>>>> 172cf995
         )
 
         json = dict(df["convexity_measure"].describe())
