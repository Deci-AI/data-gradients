--- conflicted
+++ resolved
@@ -43,13 +43,9 @@
             title=self.title,
             x_ticks_rotation=None,
             labels_key="split",
-<<<<<<< HEAD
-            individual_plots_key="split",
-            sharey=True,
-=======
             common_norm=False,
             fill=True,
->>>>>>> 172cf995
+            sharey=True,
         )
 
         json = dict(df.describe())
