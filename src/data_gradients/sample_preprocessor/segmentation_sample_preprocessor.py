from typing import Iterable, Iterator
import time

import numpy as np

from data_gradients.dataset_adapters.config.typing_utils import SupportedDataType
from data_gradients.utils.data_classes import SegmentationSample
from data_gradients.sample_preprocessor.base_sample_preprocessor import AbstractSamplePreprocessor
from data_gradients.sample_preprocessor.utils.contours import get_contours
from data_gradients.dataset_adapters.segmentation_adapter import SegmentationDatasetAdapter
from data_gradients.dataset_adapters.config.data_config import SegmentationDataConfig


class SegmentationSampleProcessor(AbstractSamplePreprocessor):
<<<<<<< HEAD
    def __init__(self, data_config: SegmentationDataConfig, threshold_soft_labels: float):
        self.data_config = data_config
=======
    def __init__(self, data_config: SegmentationDataConfig, threshold_soft_labels: float, image_format: Optional[ImageChannelFormat]):
        self.data_config = data_config
        self.image_format = image_format

>>>>>>> 53faab4f
        self.adapter = SegmentationDatasetAdapter(data_config=data_config, threshold_soft_labels=threshold_soft_labels)
        super().__init__(data_config=self.adapter.data_config)

    def preprocess_samples(self, dataset: Iterable[SupportedDataType], split: str) -> Iterator[SegmentationSample]:
        for data in dataset:
            images, labels = self.adapter.adapt(data)
            images = np.uint8(np.transpose(images.cpu().numpy(), (0, 2, 3, 1)))
            labels = np.uint8(labels.cpu().numpy())

            for image, mask in zip(images, labels):
                contours = get_contours(mask)

                yield SegmentationSample(
                    image=image,
                    mask=mask,
                    contours=contours,
                    class_names=self.data_config.class_names,
                    split=split,
                    image_format=self.data_config.get_image_format(),
                    sample_id=str(time.time()),
                )<|MERGE_RESOLUTION|>--- conflicted
+++ resolved
@@ -12,15 +12,8 @@
 
 
 class SegmentationSampleProcessor(AbstractSamplePreprocessor):
-<<<<<<< HEAD
     def __init__(self, data_config: SegmentationDataConfig, threshold_soft_labels: float):
         self.data_config = data_config
-=======
-    def __init__(self, data_config: SegmentationDataConfig, threshold_soft_labels: float, image_format: Optional[ImageChannelFormat]):
-        self.data_config = data_config
-        self.image_format = image_format
-
->>>>>>> 53faab4f
         self.adapter = SegmentationDatasetAdapter(data_config=data_config, threshold_soft_labels=threshold_soft_labels)
         super().__init__(data_config=self.adapter.data_config)
 
