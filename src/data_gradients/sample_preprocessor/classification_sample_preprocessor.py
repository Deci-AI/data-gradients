from typing import Iterable, Iterator
import time

import numpy as np

from data_gradients.dataset_adapters.config.typing_utils import SupportedDataType
from data_gradients.sample_preprocessor.base_sample_preprocessor import AbstractSamplePreprocessor
from data_gradients.utils.data_classes.data_samples import ClassificationSample
from data_gradients.dataset_adapters.classification_adapter import ClassificationDatasetAdapter
from data_gradients.dataset_adapters.config.data_config import ClassificationDataConfig


class ClassificationSamplePreprocessor(AbstractSamplePreprocessor):
<<<<<<< HEAD
    def __init__(self, data_config: ClassificationDataConfig):
        self.data_config = data_config
=======
    def __init__(self, data_config: ClassificationDataConfig, image_format: Optional[ImageChannelFormat]):

        self.data_config = data_config
        self.image_format = image_format

>>>>>>> 53faab4f
        self.adapter = ClassificationDatasetAdapter(data_config=data_config)
        super().__init__(data_config=self.adapter.data_config)

    def preprocess_samples(self, dataset: Iterable[SupportedDataType], split: str) -> Iterator[ClassificationSample]:
        for data in dataset:
            images, labels = self.adapter.adapt(data)
            images = np.uint8(np.transpose(images.cpu().numpy(), (0, 2, 3, 1)))

<<<<<<< HEAD
=======
            if self.image_format is None:
                self.image_format = {1: ImageChannelFormat.GRAYSCALE, 3: ImageChannelFormat.RGB}[self.data_config.n_image_channels]

>>>>>>> 53faab4f
            for image, target in zip(images, labels):
                class_id = int(target)

                sample = ClassificationSample(
                    image=image,
                    class_id=class_id,
                    class_names=self.data_config.class_names,
                    split=split,
                    image_format=self.data_config.get_image_format(),
                    sample_id=str(time.time()),
                )
                yield sample<|MERGE_RESOLUTION|>--- conflicted
+++ resolved
@@ -11,16 +11,8 @@
 
 
 class ClassificationSamplePreprocessor(AbstractSamplePreprocessor):
-<<<<<<< HEAD
     def __init__(self, data_config: ClassificationDataConfig):
         self.data_config = data_config
-=======
-    def __init__(self, data_config: ClassificationDataConfig, image_format: Optional[ImageChannelFormat]):
-
-        self.data_config = data_config
-        self.image_format = image_format
-
->>>>>>> 53faab4f
         self.adapter = ClassificationDatasetAdapter(data_config=data_config)
         super().__init__(data_config=self.adapter.data_config)
 
@@ -29,12 +21,6 @@
             images, labels = self.adapter.adapt(data)
             images = np.uint8(np.transpose(images.cpu().numpy(), (0, 2, 3, 1)))
 
-<<<<<<< HEAD
-=======
-            if self.image_format is None:
-                self.image_format = {1: ImageChannelFormat.GRAYSCALE, 3: ImageChannelFormat.RGB}[self.data_config.n_image_channels]
-
->>>>>>> 53faab4f
             for image, target in zip(images, labels):
                 class_id = int(target)
 
