--- conflicted
+++ resolved
@@ -117,7 +117,6 @@
             axs = axs.reshape(-1)
 
         for df, ax_i in zip(dfs, axs):
-<<<<<<< HEAD
             histplot_args = dict(data=df, x=options.x_label_key, kde=options.kde, stat=options.stat, ax=ax_i)
 
             if options.y_label_key is not None:
@@ -125,14 +124,6 @@
 
             if options.weights is not None:
                 histplot_args.update(weights=options.weights)
-=======
-            histplot_args = dict(
-                data=df,
-                x=options.x_label_key,
-                kde=options.kde,
-                ax=ax_i,
-            )
->>>>>>> 2559c891
 
             if options.y_label_key is not None:
                 histplot_args.update(y=options.y_label_key)
