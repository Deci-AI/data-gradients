--- conflicted
+++ resolved
@@ -1,23 +1,11 @@
-import io
-from itertools import zip_longest
-from PIL import Image
-
 import numpy as np
 import pandas as pd
 import seaborn
-<<<<<<< HEAD
-from typing import Union, Dict
-=======
 from typing import Union, Optional
->>>>>>> 6b34c698
 from matplotlib import pyplot as plt
 from matplotlib.figure import Figure
 
-<<<<<<< HEAD
-
-=======
 from data_gradients.utils.common import PALETTE_NAME
->>>>>>> 6b34c698
 from data_gradients.visualize.plot_options import (
     PlotRenderer,
     CommonPlotOptions,
@@ -26,11 +14,7 @@
     ScatterPlotOptions,
     ViolinPlotOptions,
     KDEPlotOptions,
-<<<<<<< HEAD
-    ImageHeatmapPlotOptions,
-=======
     FigureRenderer,
->>>>>>> 6b34c698
 )
 
 __all__ = ["SeabornRenderer"]
@@ -40,14 +24,10 @@
     def __init__(self, style="whitegrid", palette=PALETTE_NAME):
         seaborn.set_theme(style=style, palette=palette)
 
-<<<<<<< HEAD
-    def render(self, data: Union[pd.DataFrame, Dict[str, Dict[str, np.ndarray]]], options: CommonPlotOptions) -> plt.Figure:
-=======
     def render(self, data: Union[pd.DataFrame, np.ndarray, plt.Figure], options: CommonPlotOptions) -> Optional[Figure]:
->>>>>>> 6b34c698
         """Plot a graph using seaborn.
 
-        :param data:    The data to render. It has to include the fields listed in the options.
+        :param df:      The dataframe to render. It has to include the fields listed in the options.
         :param options: The plotting options, which includes the information about the type of plot and the parameters required to plot it.
         :return:        The matplotlib figure.
         """
@@ -63,13 +43,8 @@
             return self._render_violinplot(data, options)
         if isinstance(options, KDEPlotOptions):
             return self._render_kdeplot(data, options)
-<<<<<<< HEAD
-        if isinstance(options, ImageHeatmapPlotOptions):
-            return self._render_images(data, options)
-=======
         if isinstance(options, FigureRenderer):
             return self._render_figure(data, options)
->>>>>>> 6b34c698
 
         raise ValueError(f"Unknown options type: {type(options)}")
 
@@ -389,65 +364,12 @@
 
         return fig
 
-<<<<<<< HEAD
-    def _render_images(self, images_per_split_per_class: Dict[str, Dict[str, np.ndarray]], options: ImageHeatmapPlotOptions) -> plt.Figure:
-        """Render images using matplotlib. Plot one graph with all splits per class.
-
-        :param images_per_split_per_class:  Mapping of class names and splits to images. e.g. {"class1": {"train": np.ndarray, "valid": np.ndarray},...}
-        :param options:                     Plotting options
-        """
-        n_classes = len(images_per_split_per_class)
-        n_cols = options.n_cols
-        n_rows = n_classes // n_cols + n_classes % n_cols
-
-        # Generate one image per class
-        images = []
-        for i, (class_name, images_per_split) in enumerate(images_per_split_per_class.items()):
-
-            # This plot is for a single class, which is made of at least 1 split
-            class_fig, class_axs = plt.subplots(nrows=1, ncols=len(images_per_split), figsize=(10, 6))
-            class_fig.subplots_adjust(top=0.9)
-            class_fig.suptitle(f"Class: {class_name}", fontsize=36)
-
-            for (split, split_image), split_ax in zip(images_per_split.items(), class_axs):
-                plot_args = dict()
-
-                if options.cmap is not None:
-                    plot_args.update(cmap=options.cmap)
-
-                split_ax.imshow(split_image, **plot_args)
-
-                # Write the split name for the first row
-                if i < n_cols:
-                    split_ax.set_xticks([])
-                    split_ax.set_yticks([])
-                    split_ax.spines["top"].set_visible(False)
-                    split_ax.spines["right"].set_visible(False)
-                    split_ax.spines["bottom"].set_visible(False)
-                    split_ax.spines["left"].set_visible(False)
-                    split_ax.set_title(split, fontsize=48)
-                else:
-                    split_ax.set_axis_off()
-
-            class_image = fig_to_image(class_fig)
-            images.append(class_image)
-
-        # Combine the images together in a single figure
-        fig, axs = plt.subplots(n_rows, n_cols, figsize=(10, 2.5 * n_rows))
-        for ax, img in zip_longest(axs.flatten(), images, fillvalue=None):
-            ax.axis("off")
-            if img is not None:
-                ax.imshow(img)
-        plt.tight_layout()
-
-=======
     def _render_figure(self, fig: plt.Figure, options: FigureRenderer) -> plt.Figure:
         """Render an image using matplotlib.
 
         :param fig:     Figure
         :param options: Plotting options
         """
->>>>>>> 6b34c698
         return fig
 
     def _set_ticks_rotation(self, ax, x_ticks_rotation, y_ticks_rotation):
@@ -481,13 +403,4 @@
             for idx, ax in np.ndenumerate(axs):
                 _single(ax)
         else:
-            _single(axs)
-
-
-def fig_to_image(fig: plt.Figure) -> Image:
-    buf = io.BytesIO()
-    fig.savefig(buf, format="png")
-    buf.seek(0)
-    image = Image.open(buf)
-    plt.close(fig)
-    return image+            _single(axs)