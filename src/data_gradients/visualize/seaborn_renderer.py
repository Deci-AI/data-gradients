--- conflicted
+++ resolved
@@ -151,11 +151,7 @@
         fig.suptitle(options.title)
         fig.subplots_adjust(top=0.9)
 
-<<<<<<< HEAD
         plot_args = dict(
-=======
-        barplot_args = dict(
->>>>>>> 0c5789c9
             data=df,
             x=options.x_label_key,
             y=options.y_label_key,
@@ -163,19 +159,11 @@
         )
 
         if options.labels_key is not None:
-<<<<<<< HEAD
-            plot_args.update(hue=options.labels_key)
+            plot_args.update(hue=options.labels_key, split=True)
             if options.labels_palette is not None:
                 plot_args.update(palette=options.labels_palette)
 
-        ax = seaborn.boxplot(**plot_args)
-=======
-            barplot_args.update(hue=options.labels_key, split=True)
-            if options.labels_palette is not None:
-                barplot_args.update(palette=options.labels_palette)
-
-        ax = seaborn.violinplot(**barplot_args)
->>>>>>> 0c5789c9
+        ax = seaborn.violinplot(**plot_args)
 
         ax.set_xlabel(options.x_label_name)
         ax.set_ylabel(options.y_label_name)
