from abc import ABC, abstractmethod
import dataclasses
from typing import Mapping, Optional, Tuple, Union

import pandas as pd


@dataclasses.dataclass
class CommonPlotOptions(ABC):
    title: str


@dataclasses.dataclass
class BarPlotOptions(CommonPlotOptions):
    """
    Contains a set of options for displaying a bar plot

    :attr x_label_key: A key for x-axis values
    :attr x_label_name: A title for x-axis
    :attr y_label_key: An optional key for y-axis (If None, bar plot will use count of x-axis values)
    :attr y_label_name: A title for y-axis
    :attr order_key: Key that will be used to order the violins. If None, the order will be automatically determined.
    :attr width: Width of the bars
    :attr bins: Generic bin parameter that can be the name of a reference rule, the number of bins, or the breaks of the bins.
    :attr x_ticks_rotation: X-ticks rotation (Helps to make more compact plots)
    :attr y_ticks_rotation: Y-ticks rotation
    :attr labels_key: If you want to display multiple classes on same plot use this property to indicate column
    :attr labels_palette: Setting this allows you to control the colors of the bars of each label: { "train": "royalblue", "val": "red", "test": "limegreen" }
    :attr log_scale: If True, y-axis will be displayed in log scale
    :attr tight_layout: If True enables more compact layout of the plot
    :attr figsize: Size of the figure
    :attr show_values: If True, will display the values of the bars above them
    """

    x_label_key: str
    x_label_name: str
    y_label_key: Optional[str]
    y_label_name: str

    order_key: Optional[str] = None

    width: float = 0.8
    bins: Optional[int] = None

    x_ticks_rotation: Optional[int] = 45
    y_ticks_rotation: Optional[int] = None

    labels_key: Optional[str] = None
    labels_name: Optional[str] = None
    labels_palette: Optional[Mapping] = None

    show_values: bool = False

    orient: str = "h"
    log_scale: Union[bool, str] = "auto"
    tight_layout: bool = False
    figsize: Optional[Tuple[int, int]] = (10, 6)


@dataclasses.dataclass
class ViolinPlotOptions(CommonPlotOptions):
    """
    Contains a set of options for displaying a violin distribution plot.

    :attr x_label_key: A key for x-axis values
    :attr x_label_name: A title for x-axis
    :attr y_label_key: An optional key for y-axis (If None, bar plot will use count of x-axis values)
    :attr y_label_name: A title for y-axis
    :attr order_key: Key that will be used to order the violins. If None, the order will be automatically determined.
    :attr x_lim: X-axis limits
    :attr bins: Generic bin parameter that can be the name of a reference rule, the number of bins, or the breaks of the bins.
    :attr kde: If True, will display a kernel density estimate
    :attr individual_plots_key: If None, the data will be displayed in a single plot.
                                If not None, will create a separate plot for each unique value of this column.
                                    e.g. `individual_plots_key="class_id"` will create a separate violin plot for each class.
    :attr individual_plots_max_cols: Sets the maximum number of columns to plot in the individual plots
    :attr labels_key: If you want to display multiple classes on same plot use this property to indicate column
    :attr bandwidth: If None, use the default bandwidth of the violin plot. Affects the kernel estimation.
    :attr labels_palette: Setting this allows you to control the colors of the bars of each label: { "train": "royalblue", "val": "red", "test": "limegreen" }
    :attr tight_layout: If True enables more compact layout of the plot
    :attr figsize: Size of the figure
    """

    x_label_key: str
    x_label_name: str

    y_label_key: str
    y_label_name: str

    order_key: Optional[str] = None

    x_lim: Tuple[float, float] = None

    individual_plots_key: str = None
    individual_plots_max_cols: int = None

    labels_key: Optional[str] = None
    labels_name: Optional[str] = None
    labels_palette: Optional[Mapping] = None

    bandwidth: Union[float, str] = None

    tight_layout: bool = False
    figsize: Optional[Tuple[int, int]] = (10, 6)

    x_ticks_rotation: Optional[int] = 45
    y_ticks_rotation: Optional[int] = None


@dataclasses.dataclass
class Hist2DPlotOptions(CommonPlotOptions):
    """
    Contains a set of options for displaying a bivariative histogram plot.

    :attr x_label_key: A key for x-axis values
    :attr x_label_name: A title for x-axis
    :attr y_label_key: An optional key for y-axis (If None, bar plot will use count of x-axis values)
    :attr y_label_name: A title for y-axis
    :attr x_lim: X-axis limits
    :attr y_lim: Y-axis limits
    :attr bins: Generic bin parameter that can be the name of a reference rule, the number of bins, or the breaks of the bins.
    :attr kde: If True, will display a kernel density estimate
    :attr stat: Aggregate statistic to compute in each bin. ("count", "frequency", "probability", "percent" or "density")
    :attr individual_plots_key: If None, the data will be displayed in a single plot.
                                If not None, will create a separate plot for each unique value of this column
    :attr individual_plots_max_cols: Sets the maximum number of columns to plot in the individual plots
    :attr labels_key: If you want to display multiple classes on same plot use this property to indicate column
    :attr labels_palette: Setting this allows you to control the colors of the bars of each label: { "train": "royalblue", "val": "red", "test": "limegreen" }
    :attr tight_layout: If True enables more compact layout of the plot
    :attr figsize: Size of the figure
    :attr sharey: Controls sharing of properties among y-axis (title, ticks, y_lim, ...). bool or {'none', 'all', 'row', 'col'}
    """

    x_label_key: str
    x_label_name: str

    y_label_key: Optional[str] = None
    y_label_name: Optional[str] = None

    weights: Optional[str] = None

    x_lim: Tuple[float, float] = None
    y_lim: Tuple[float, float] = None

    bins: Optional[int] = None
    kde: bool = False
    stat: str = "count"

    individual_plots_key: str = None
    individual_plots_max_cols: int = None

    labels_key: Optional[str] = None
    labels_name: Optional[str] = None
    labels_palette: Optional[Mapping] = None

    tight_layout: bool = False
    figsize: Optional[Tuple[int, int]] = (10, 6)

    x_ticks_rotation: Optional[int] = 45
    y_ticks_rotation: Optional[int] = None

    sharey: Union[bool, str] = False


@dataclasses.dataclass
class KDEPlotOptions(CommonPlotOptions):
    """
    Contains a set of options for displaying a kde histogram plot.

    :attr x_label_key: A key for x-axis values
    :attr x_label_name: A title for x-axis
    :attr y_label_key: An optional key for y-axis (If None, bar plot will use count of x-axis values)
    :attr y_label_name: A title for y-axis
    :attr x_lim: X-axis limits
    :attr y_lim: Y-axis limits
    :attr individual_plots_key: If None, the data will be displayed in a single plot.
                                If not None, will create a separate plot for each unique value of this column
    :attr individual_plots_max_cols: Sets the maximum number of columns to plot in the individual plots
    :attr labels_key: If you want to display multiple classes on same plot use this property to indicate column
    :attr labels_palette: Setting this allows you to control the colors of the bars of each label: { "train": "royalblue", "val": "red", "test": "limegreen" }
    :attr tight_layout: If True enables more compact layout of the plot
    :attr figsize: Size of the figure
    :attr common_norm:  If True, scale each conditional density by the number of observations such that the total area under all densities sums to 1.
                        Otherwise, normalize each density independently
    :attr bw_adjust:    Multiply the bandwidth by this value
    :attr fill:         If True, will fill the area under the curve
    :attr alpha:        Set the alpha value of the fill. Used only when fill==True
    :attr sharey: Controls sharing of properties among y-axis (title, ticks, y_lim, ...). bool or {'none', 'all', 'row', 'col'}
    """

    x_label_key: str
    x_label_name: str

    y_label_key: Optional[str] = None
    y_label_name: Optional[str] = None

    weights: Optional[str] = None

    x_lim: Tuple[float, float] = None
    y_lim: Tuple[float, float] = None

    individual_plots_key: str = None
    individual_plots_max_cols: int = None

    labels_key: Optional[str] = None
    labels_name: Optional[str] = None
    labels_palette: Optional[Mapping] = None

    tight_layout: bool = False
    figsize: Optional[Tuple[int, int]] = (10, 6)

    common_norm: bool = True
    bw_adjust: Optional[float] = None

    x_ticks_rotation: Optional[int] = 45
    y_ticks_rotation: Optional[int] = None

    fill: bool = False
    alpha: float = 0.1

    sharey: Union[bool, str] = False


@dataclasses.dataclass
class ScatterPlotOptions(CommonPlotOptions):
    """
    Contains a set of options for displaying a bivariative histogram plot.

    :attr x_label_key: A key for x-axis values
    :attr x_label_name: A title for x-axis
    :attr y_label_key: An optional key for y-axis (If None, bar plot will use count of x-axis values)
    :attr y_label_name: A title for y-axis
    :attr x_lim: X-axis limits
    :attr y_lim: Y-axis limits
    :attr bins: Generic bin parameter that can be the name of a reference rule, the number of bins, or the breaks of the bins.
    :attr kde: If True, will display a kernel density estimate
    :attr individual_plots_key: If None, the data will be displayed in a single plot.
                                If not None, will create a separate plot for each unique value of this column
    :attr individual_plots_max_cols: Sets the maximum number of columns to plot in the individual plots
    :attr labels_key: If you want to display multiple classes on same plot use this property to indicate column
    :attr labels_palette: Setting this allows you to control the colors of the bars of each label: { "train": "royalblue", "val": "red", "test": "limegreen" }
    :attr tight_layout: If True enables more compact layout of the plot
    :attr figsize: Size of the figure
    :attr sharey: Controls sharing of properties among y-axis (title, ticks, y_lim, ...). bool or {'none', 'all', 'row', 'col'}
    """

    x_label_key: str
    x_label_name: str

    y_label_key: str
    y_label_name: str

    x_lim: Tuple[float, float] = None
    y_lim: Tuple[float, float] = None

    individual_plots_key: str = None
    individual_plots_max_cols: int = None

    labels_key: Optional[str] = None
    labels_name: Optional[str] = None
    labels_palette: Optional[Mapping] = None

    tight_layout: bool = False
    figsize: Optional[Tuple[int, int]] = (10, 6)

    x_ticks_rotation: Optional[int] = 45
    y_ticks_rotation: Optional[int] = None

    sharey: Union[bool, str] = False


@dataclasses.dataclass
<<<<<<< HEAD
class ImageHeatmapPlotOptions(CommonPlotOptions):
    """
    Contains a set of options for displaying heatmaps.

    :attr n_cols:   Number of columns, i.e. classes shown per row
    :attr cmap:     Name of the colormap to use
    """

    n_cols: int = 2
    cmap: Optional[str] = None
=======
class FigureRenderer(CommonPlotOptions):
    """Contains a set of options for displaying a pre-defined figure."""

    pass
>>>>>>> 6b34c698


class PlotRenderer(ABC):
    @abstractmethod
    def render(self, df: pd.DataFrame, options: CommonPlotOptions):
        ...<|MERGE_RESOLUTION|>--- conflicted
+++ resolved
@@ -270,23 +270,10 @@
 
 
 @dataclasses.dataclass
-<<<<<<< HEAD
-class ImageHeatmapPlotOptions(CommonPlotOptions):
-    """
-    Contains a set of options for displaying heatmaps.
-
-    :attr n_cols:   Number of columns, i.e. classes shown per row
-    :attr cmap:     Name of the colormap to use
-    """
-
-    n_cols: int = 2
-    cmap: Optional[str] = None
-=======
 class FigureRenderer(CommonPlotOptions):
     """Contains a set of options for displaying a pre-defined figure."""
 
     pass
->>>>>>> 6b34c698
 
 
 class PlotRenderer(ABC):
