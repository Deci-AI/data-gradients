--- conflicted
+++ resolved
@@ -56,7 +56,6 @@
 
 @dataclasses.dataclass
 class ViolinPlotOptions(CommonPlotOptions):
-<<<<<<< HEAD
     """
     Contains a set of options for displaying a violin distribution plot.
 
@@ -69,56 +68,6 @@
     :attr individual_plots_key: If None, the data will be displayed in a single plot.
                                 If not None, will create a separate plot for each unique value of this column.
                                     e.g. `individual_plots_key="class_id"` will create a separate violin plot for each class.
-    :attr individual_plots_max_cols: Sets the maximum number of columns to plot in the individual plots
-    :attr labels_key: If you want to display multiple classes on same plot use this property to indicate column
-    :attr bandwidth: If None, use the default bandwidth of the violin plot. Affects the kernel estimation.
-    :attr labels_palette: Setting this allows you to control the colors of the bars of each label: { "train": "royalblue", "val": "red", "test": "limegreen" }
-    :attr tight_layout: If True enables more compact layout of the plot
-    :attr figsize: Size of the figure
-    """
-
-    x_label_key: str
-    x_label_name: str
-
-    y_label_key: str
-    y_label_name: str
-
-    individual_plots_key: str = None
-    individual_plots_max_cols: int = None
-
-    labels_key: Optional[str] = None
-    labels_name: Optional[str] = None
-    labels_palette: Optional[Mapping] = None
-
-    bandwidth: Union[float, str] = None
-
-    tight_layout: bool = False
-    figsize: Optional[Tuple[int, int]] = (10, 6)
-
-    x_ticks_rotation: Optional[int] = 45
-    y_ticks_rotation: Optional[int] = None
-
-
-@dataclasses.dataclass
-class Hist2DPlotOptions(CommonPlotOptions):
-=======
->>>>>>> 2559c891
-    """
-    Contains a set of options for displaying a violin distribution plot.
-
-    :attr x_label_key: A key for x-axis values
-    :attr x_label_name: A title for x-axis
-    :attr y_label_key: An optional key for y-axis (If None, bar plot will use count of x-axis values)
-    :attr y_label_name: A title for y-axis
-    :attr bins: Generic bin parameter that can be the name of a reference rule, the number of bins, or the breaks of the bins.
-    :attr kde: If True, will display a kernel density estimate
-    :attr individual_plots_key: If None, the data will be displayed in a single plot.
-<<<<<<< HEAD
-                                If not None, will create a separate plot for each unique value of this column
-=======
-                                If not None, will create a separate plot for each unique value of this column.
-                                    e.g. `individual_plots_key="class_id"` will create a separate violin plot for each class.
->>>>>>> 2559c891
     :attr individual_plots_max_cols: Sets the maximum number of columns to plot in the individual plots
     :attr labels_key: If you want to display multiple classes on same plot use this property to indicate column
     :attr bandwidth: If None, use the default bandwidth of the violin plot. Affects the kernel estimation.
