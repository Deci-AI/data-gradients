import os
import logging

import platformdirs
import torch
from abc import ABC
from dataclasses import dataclass
from typing import Dict, Optional, Callable, Union, List

import data_gradients
from data_gradients.dataset_adapters.config.questions import FixedOptionsQuestion, OpenEndedQuestion, text_to_yellow
from data_gradients.dataset_adapters.config.caching_utils import TensorExtractorResolver, XYXYConverterResolver
from data_gradients.dataset_adapters.config.typing_utils import SupportedDataType, JSONDict
from data_gradients.utils.detection import XYXYConverter
from data_gradients.utils.utils import safe_json_load, write_json
from data_gradients.utils.data_classes.data_samples import ImageChannelFormat

logging.basicConfig(level=logging.INFO)
logger = logging.getLogger(__name__)


def get_default_cache_dir() -> str:
    return platformdirs.user_cache_dir("DataGradients", "Deci")


@dataclass
class DataConfig(ABC):
    """Data class for handling Dataset/Dataloader configuration.

    Works as a regular dataclass, but with some additional features:
        - Getter functions that ask the user for information if this information was not provided yet.
        - Caching system, that supports saving and loading of any non-callable attribute.
            Also supports saving and loading from callable defined within DataGradients.
    """

    images_extractor: Union[None, str, Callable[[SupportedDataType], torch.Tensor]] = None
    labels_extractor: Union[None, str, Callable[[SupportedDataType], torch.Tensor]] = None
    is_batch: Union[None, bool] = None

    n_image_channels: Union[None, int] = None
    image_format: ImageChannelFormat = ImageChannelFormat.UNKNOWN

    n_classes: Union[None, int] = None
    class_names: Union[None, List[str]] = None
    class_names_to_use: Union[None, List[str]] = None

    cache_path: Optional[str] = None

    def __post_init__(self):
        # Once the object is initialized, we check if the cache is activated or not.
        if self.cache_path is not None and os.path.isfile(self.cache_path):
            self.update_from_cache_file()
        else:
            logger.info(f"Cache deactivated for `{self.__class__.__name__}`.")

    def update_from_cache_file(self):
        """Update the values that are not set yet, using the cache file."""
        if self.cache_path is not None and os.path.isfile(self.cache_path):
            self._fill_missing_params_with_cache(self.cache_path)

    def dump_cache_file(self):
        """Save the current state to the cache file."""
        if self.cache_path is not None:
            self.write_to_json(self.cache_path)

    def get_caching_info(self) -> str:
        """Get information about the status of the caching."""
        if self.cache_path is None:
            return f"`{self.__class__.__name__}` cache is not enabled because `cache_path={self.cache_path}` was not set."
        return f"`{self.__class__.__name__}` cache is set to `cache_path={self.cache_path}`."

    @classmethod
    def load_from_json(cls, cache_path: str) -> "DataConfig":
        """Load an instance of DataConfig directly from a cache file.
        :param cache_path: Path to the cache file. This should include ".json" extension.
        :return: An instance of DataConfig loaded from the cache file.
        """
        try:
            return cls(**cls._load_json_dict(path=cache_path))
        except TypeError as e:
            raise TypeError(f"{e}\n\t => Could not load `{cls.__name__}` from cache.") from e

    @staticmethod
    def _load_json_dict(path: str) -> Dict:
        """Load cache if available."""
        json_dict = safe_json_load(path=path)
        metadata = json_dict.get("metadata", {})
        if not json_dict:
            return {}
        elif metadata.get("__version__") == data_gradients.__version__:
            return json_dict.get("attributes", {})
        else:
            logger.info(
                f"{path} was not loaded from cache due to data-gradients missmatch between cache and current version"
                f"cache={json_dict.get('__version__')}!={data_gradients.__version__}=installed"
            )
            return {}

    def write_to_json(self, cache_path: str):
        """Save the serializable representation of the class to a .json file.
        :param cache_path: Full path to the cache file. This should end with ".json" extension
        """
        if not cache_path.endswith(".json"):
            raise ValueError(f"`{cache_path}` should end with `.json`")

        json_dict = {"metadata": {"__version__": data_gradients.__version__}, "attributes": self.to_json()}
        write_json(json_dict=json_dict, path=cache_path)

    def to_json(self) -> JSONDict:
        """Convert the dataclass into a serializable representation that can be saved and loaded safely.
        :return: JSON like dictionary, that can be used to create a new instance of the object.
        """
        json_dict = {
            "images_extractor": TensorExtractorResolver.to_string(self.images_extractor),
            "labels_extractor": TensorExtractorResolver.to_string(self.labels_extractor),
            "is_batch": self.is_batch,
            "n_image_channels": self.n_image_channels,
            "image_format": self.image_format.value,
            "n_classes": self.n_classes,
            "class_names": self.class_names,
            "class_names_to_use": self.class_names_to_use,
        }
        return json_dict

    @property
    def is_completely_initialized(self) -> bool:
        """Check if all the attributes are set or not."""
        return all(v is not None for v in self.to_json().values())

    def _fill_missing_params_with_cache(self, path: str):
        """Load an instance of DataConfig directly from a cache file.
        :param path: Full path of the cache file. This should end with ".json" extension.
        :return: An instance of DataConfig loaded from the cache file.
        """
        cache_dict = self._load_json_dict(path=path)
        if cache_dict:
            self._fill_missing_params(json_dict=cache_dict)

    def _fill_missing_params(self, json_dict: JSONDict):
        """Overwrite every attribute that is equal to `None`.
        This is the safe way of loading cache, since it will prioritize attributes already set by the user.

        :param json_dict: JSON like dictionary. It's values will overwrite the attributes if these attributes are None
        """
        if self.images_extractor is None:
            self.images_extractor = json_dict.get("images_extractor")
        if self.labels_extractor is None:
            self.labels_extractor = json_dict.get("labels_extractor")
        if self.is_batch is None:
            self.is_batch = json_dict.get("is_batch")
        if self.n_classes is None:
            self.n_classes = json_dict.get("n_classes")
        if self.class_names is None:
            self.class_names = json_dict.get("class_names")
        if self.class_names_to_use is None:
            self.class_names_to_use = json_dict.get("class_names_to_use")
        if self.n_image_channels is None:
            self.n_image_channels = json_dict.get("n_image_channels")
        if self.image_format is None:
            self.image_format = ImageChannelFormat(json_dict.get("image_format", ImageChannelFormat.UNKNOWN.value))  # Load the string and convert to Enum

    def get_images_extractor(self, question: Optional[FixedOptionsQuestion] = None, hint: str = "") -> Callable[[SupportedDataType], torch.Tensor]:
        if self.images_extractor is None:
            self.images_extractor = question.ask(hint=hint)
        return TensorExtractorResolver.to_callable(tensor_extractor=self.images_extractor)

    def get_labels_extractor(self, question: Optional[FixedOptionsQuestion] = None, hint: str = "") -> Callable[[SupportedDataType], torch.Tensor]:
        if self.labels_extractor is None:
            self.labels_extractor = question.ask(hint=hint)
        return TensorExtractorResolver.to_callable(tensor_extractor=self.labels_extractor)

    def get_is_batch(self, hint: str = "") -> bool:
        if self.is_batch is None:
            question = FixedOptionsQuestion(
                question="Does your dataset provide a batch or a single sample?",
                options={
                    "Batch of Samples (e.g. torch Dataloader)": True,
                    "Single Sample (e.g. torch Dataset)": False,
                },
            )
            self.is_batch: bool = question.ask(hint=hint)
        return self.is_batch

    def get_class_names(self) -> List[str]:
        if self.class_names is None:
            self._setup_class_related_params()
        return self.class_names

    def get_n_classes(self) -> int:
        if self.n_classes is None:
            self._setup_class_related_params()
        return self.n_classes

    def get_class_names_to_use(self) -> List[str]:
        if self.class_names_to_use is None:
            self._setup_class_related_params()
        return self.class_names_to_use

    def _setup_class_related_params(self):
        """Resolve class related params.

        All the parameters are set up together because strongly related - knowing only `class_names` or `n_classes` is enough to set the values of the other 2.
        """
        self.class_names = resolve_class_names(class_names=self.class_names, n_classes=self.n_classes)
        self.n_classes = len(self.class_names)
        self.class_names_to_use = resolve_class_names_to_use(class_names=self.class_names, class_names_to_use=self.class_names_to_use)

    def get_n_image_channels(self, question: Optional[FixedOptionsQuestion] = None, hint: str = "") -> int:
        if self.n_image_channels is None:
            self.n_image_channels = question.ask(hint=hint)
        return self.n_image_channels

    def get_image_format(self, hint: str = "") -> ImageChannelFormat:
        if self.image_format is None:
            question = FixedOptionsQuestion(
                question="With which format were the images loaded ?",
                options={
                    "RGB": ImageChannelFormat.RGB,
                    "BGR": ImageChannelFormat.BGR,
                    "GRAYSCALE": ImageChannelFormat.GRAYSCALE,
                    "UNKNOWN": ImageChannelFormat.UNKNOWN,
                },
            )
            self.image_format = question.ask(hint=hint)
        return self.image_format


@dataclass
class ClassificationDataConfig(DataConfig):
    pass


@dataclass
class SegmentationDataConfig(DataConfig):
    pass


@dataclass
class DetectionDataConfig(DataConfig):
    is_label_first: Union[None, bool] = None
    xyxy_converter: Union[None, str, Callable[[torch.Tensor], torch.Tensor]] = None

    def to_json(self) -> JSONDict:
        json_dict = {
            **super().to_json(),
            "is_label_first": self.is_label_first,
            "xyxy_converter": XYXYConverterResolver.to_string(self.xyxy_converter),
        }
        return json_dict

    def _fill_missing_params(self, json_dict: JSONDict):
        super()._fill_missing_params(json_dict=json_dict)
        if self.is_label_first is None:
            self.is_label_first = json_dict.get("is_label_first")
        if self.xyxy_converter is None:
            self.xyxy_converter = json_dict.get("xyxy_converter")

    def get_is_label_first(self, hint: str = "") -> bool:
        if self.is_label_first is None:
            question = FixedOptionsQuestion(
                question=f"{text_to_yellow('Which comes first')} in your annotations, the class id or the bounding box?",
                options={
                    "Label comes first (e.g. [class_id, x1, y1, x2, y2])": True,
                    "Bounding box comes first (e.g. [x1, y1, x2, y2, class_id])": False,
                },
            )
            self.is_label_first: bool = question.ask(hint=hint)
        return self.is_label_first

    def get_xyxy_converter(self, hint: str = "") -> Callable[[torch.Tensor], torch.Tensor]:
        if self.xyxy_converter is None:
            question = FixedOptionsQuestion(
                question=f"What is the {text_to_yellow('bounding box format')}?",
                options=XYXYConverter.get_available_options(),
            )
            self.xyxy_converter = question.ask(hint=hint)
        return XYXYConverterResolver.to_callable(self.xyxy_converter)


def resolve_class_names(class_names: List[str], n_classes: int) -> List[str]:
    """Ensure that either `class_names` or `n_classes` is specified, but not both. Return the list of class names that will be used."""
    if n_classes and class_names and (len(class_names) != n_classes):
        raise RuntimeError(f"`len(class_names)={len(class_names)} != n_classes`.")
    elif n_classes is None and class_names is None:
<<<<<<< HEAD
        question = OpenEndedQuestion(
            question="How many classes does your dataset include?",
            validation=lambda answer: answer.isdigit() and int(answer) >= 0,
=======

        def _represents_int(s: str) -> bool:
            """Check if a string represents an integer."""
            try:
                int(s)
            except ValueError:
                return False
            else:
                return True

        question = OpenEndedQuestion(
            question="How many classes does your dataset include?",
            validation=lambda answer: _represents_int(answer) and int(answer) > 0,
>>>>>>> b5d5c1c4
        )
        n_classes = int(question.ask())

    return class_names or list(map(str, range(n_classes)))


def resolve_class_names_to_use(class_names: List[str], class_names_to_use: List[str]) -> List[str]:
    """Define `class_names_to_use` from `class_names` if it is specified. Otherwise, return the list of class names that will be used."""
    if class_names_to_use:
        invalid_class_names_to_use = set(class_names_to_use) - set(class_names)
        if invalid_class_names_to_use != set():
            raise RuntimeError(f"You defined `class_names_to_use` with classes that are not listed in `class_names`: {invalid_class_names_to_use}")
    return class_names_to_use or class_names<|MERGE_RESOLUTION|>--- conflicted
+++ resolved
@@ -282,11 +282,6 @@
     if n_classes and class_names and (len(class_names) != n_classes):
         raise RuntimeError(f"`len(class_names)={len(class_names)} != n_classes`.")
     elif n_classes is None and class_names is None:
-<<<<<<< HEAD
-        question = OpenEndedQuestion(
-            question="How many classes does your dataset include?",
-            validation=lambda answer: answer.isdigit() and int(answer) >= 0,
-=======
 
         def _represents_int(s: str) -> bool:
             """Check if a string represents an integer."""
@@ -300,7 +295,6 @@
         question = OpenEndedQuestion(
             question="How many classes does your dataset include?",
             validation=lambda answer: _represents_int(answer) and int(answer) > 0,
->>>>>>> b5d5c1c4
         )
         n_classes = int(question.ask())
 
