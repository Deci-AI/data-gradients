--- conflicted
+++ resolved
@@ -46,11 +46,7 @@
             return ask_open_ended_via_stdin(question=self, hint=hint)
 
 
-<<<<<<< HEAD
-class OptionQuestion(Question):
-=======
 class FixedOptionsQuestion(Question):
->>>>>>> 4ba1c1c3
     """
     Represents a question with multiple options for the user to choose from.
 
@@ -58,11 +54,7 @@
     :param options:     A dictionary where keys represent options and values give descriptions or corresponding data.
 
     Example:
-<<<<<<< HEAD
-        >>> option_question = OptionQuestion("Choose a color:", {"R": "Red", "G": "Green", "B": "Blue"})
-=======
         >>> option_question = FixedOptionsQuestion("Choose a color:", {"R": "Red", "G": "Green", "B": "Blue"})
->>>>>>> 4ba1c1c3
         >>> chosen_color = option_question.ask()
     """
 
@@ -144,19 +136,11 @@
     return user_answer
 
 
-<<<<<<< HEAD
-def ask_option_via_stdin(question: OptionQuestion, hint: str) -> Any:
+def ask_option_via_stdin(question: FixedOptionsQuestion, hint: str) -> Any:
     """
     Capture responses for option-based questions from the command line.
 
-    :param question:    An instance of OptionQuestion.
-=======
-def ask_option_via_stdin(question: FixedOptionsQuestion, hint: str) -> Any:
-    """
-    Capture responses for option-based questions from the command line.
-
     :param question:    An instance of FixedOptionsQuestion.
->>>>>>> 4ba1c1c3
     :param hint:        A hint or additional instruction for the question.
     :return:            User's selected option.
     """
@@ -221,19 +205,11 @@
     return user_answer
 
 
-<<<<<<< HEAD
-def ask_option_via_jupyter(question: OptionQuestion, hint: str) -> str:
+def ask_option_via_jupyter(question: FixedOptionsQuestion, hint: str) -> str:
     """
     Capture responses for option-based questions within a Jupyter notebook environment using buttons.
 
-    :param question:    An instance of OptionQuestion.
-=======
-def ask_option_via_jupyter(question: FixedOptionsQuestion, hint: str) -> str:
-    """
-    Capture responses for option-based questions within a Jupyter notebook environment using buttons.
-
     :param question:    An instance of FixedOptionsQuestion.
->>>>>>> 4ba1c1c3
     :param hint:        A hint or additional instruction for the question.
     :return:            User's selected option.
     """
@@ -289,11 +265,7 @@
 
 if __name__ == "__main__":
     # Example usage:
-<<<<<<< HEAD
-    option_q = OptionQuestion("Choose an option:", {"A": "Option A", "B": "Option B"})
-=======
     option_q = FixedOptionsQuestion("Choose an option:", {"A": "Option A", "B": "Option B"})
->>>>>>> 4ba1c1c3
     closed_response = option_q.ask()
     print(closed_response)
 
