--- conflicted
+++ resolved
@@ -187,17 +187,10 @@
             filtered_bbox = filtered_bbox[non_zero_indices]  # Shape [?, 5]
 
             # Padding the filtered_bbox to match the original size
-<<<<<<< HEAD
-            pad_size = len(sample_bboxes) - len(filtered_bbox)
-            if pad_size > 0:
-                padding = torch.zeros(pad_size, 5)
-                filtered_bbox = torch.cat([filtered_bbox, padding], dim=0)
-=======
             if len(filtered_bbox) < len(sample_bboxes):
                 padded_bbox = torch.zeros_like(sample_bboxes)
                 padded_bbox[: len(filtered_bbox)] = filtered_bbox
                 filtered_bbox = padded_bbox
->>>>>>> ddfa7139
 
             filtered_bbox_tensors.append(filtered_bbox.unsqueeze(0))
 
