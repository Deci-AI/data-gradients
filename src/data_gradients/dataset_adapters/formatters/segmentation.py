--- conflicted
+++ resolved
@@ -24,21 +24,13 @@
         :param threshold_value:     Threshold
         :param ignore_labels:       Numbers that we should avoid from analyzing as valid classes, such as background
         """
-<<<<<<< HEAD
-        self.n_image_channels = n_image_channels
-=======
-        classes_to_ignore = set(data_config.class_names) - set(data_config.class_names_to_use)
-        self.class_ids_to_ignore = [data_config.class_names.index(class_name_to_ignore) for class_name_to_ignore in classes_to_ignore]
-
->>>>>>> 53faab4f
+        self.class_ids_to_ignore: Optional[List[str]] = None  # This will be initialized in `format()`
         self.ignore_labels = ignore_labels or []
 
         self.threshold_value = threshold_value
         self.is_input_soft_label = None
         self.data_config = data_config
         super().__init__(data_config=data_config)
-
-        self.class_ids_to_ignore: Optional[List[str]] = None  # This will be initialized in `format()`
 
     def format(self, images: Tensor, labels: Tensor) -> Tuple[Tensor, Tensor]:
         """Validate batch images and labels format, and ensure that they are in the relevant format for segmentation.
