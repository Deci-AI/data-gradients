from data_gradients.datasets.detection import VOCDetectionDataset, VOCFormatDetectionDataset, YoloFormatDetectionDataset
<<<<<<< HEAD
from data_gradients.datasets.segmentation import (
    CocoSegmentationDataset,
    CocoFormatSegmentationDataset,
)
=======
from data_gradients.datasets.segmentation import VOCSegmentationDataset, VOCFormatSegmentationDataset
>>>>>>> 29a5fc1d
from data_gradients.datasets.bdd_dataset import BDDDataset

__all__ = [
    "VOCDetectionDataset",
    "VOCFormatDetectionDataset",
    "YoloFormatDetectionDataset",
<<<<<<< HEAD
    "CocoSegmentationDataset",
    "CocoFormatSegmentationDataset",
=======
    "VOCSegmentationDataset",
    "VOCFormatSegmentationDataset",
>>>>>>> 29a5fc1d
    "BDDDataset",
]<|MERGE_RESOLUTION|>--- conflicted
+++ resolved
@@ -1,24 +1,19 @@
 from data_gradients.datasets.detection import VOCDetectionDataset, VOCFormatDetectionDataset, YoloFormatDetectionDataset
-<<<<<<< HEAD
 from data_gradients.datasets.segmentation import (
     CocoSegmentationDataset,
     CocoFormatSegmentationDataset,
+    VOCSegmentationDataset,
+    VOCFormatSegmentationDataset,
 )
-=======
-from data_gradients.datasets.segmentation import VOCSegmentationDataset, VOCFormatSegmentationDataset
->>>>>>> 29a5fc1d
 from data_gradients.datasets.bdd_dataset import BDDDataset
 
 __all__ = [
     "VOCDetectionDataset",
     "VOCFormatDetectionDataset",
     "YoloFormatDetectionDataset",
-<<<<<<< HEAD
+    "VOCSegmentationDataset",
+    "VOCFormatSegmentationDataset",
     "CocoSegmentationDataset",
     "CocoFormatSegmentationDataset",
-=======
-    "VOCSegmentationDataset",
-    "VOCFormatSegmentationDataset",
->>>>>>> 29a5fc1d
     "BDDDataset",
 ]