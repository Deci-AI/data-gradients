<<<<<<< HEAD
from data_gradients.datasets.detection import VOCDetectionDataset, VOCFormatDetectionDataset, YoloFormatDetectionDataset
from data_gradients.datasets.segmentation import (
    COCOSegmentationDataset,
    COCOFormatSegmentationDataset,
    VOCSegmentationDataset,
    VOCFormatSegmentationDataset,
)
=======
from data_gradients.datasets.detection import (
    VOCDetectionDataset,
    VOCFormatDetectionDataset,
    COCODetectionDataset,
    COCOFormatDetectionDataset,
    YoloFormatDetectionDataset,
)
from data_gradients.datasets.segmentation import VOCSegmentationDataset, VOCFormatSegmentationDataset
>>>>>>> 78107b55
from data_gradients.datasets.bdd_dataset import BDDDataset

__all__ = [
    "VOCDetectionDataset",
    "VOCFormatDetectionDataset",
    "COCODetectionDataset",
    "COCOFormatDetectionDataset",
    "YoloFormatDetectionDataset",
    "VOCSegmentationDataset",
    "VOCFormatSegmentationDataset",
    "COCOSegmentationDataset",
    "COCOFormatSegmentationDataset",
    "BDDDataset",
]<|MERGE_RESOLUTION|>--- conflicted
+++ resolved
@@ -1,21 +1,16 @@
-<<<<<<< HEAD
-from data_gradients.datasets.detection import VOCDetectionDataset, VOCFormatDetectionDataset, YoloFormatDetectionDataset
+from data_gradients.datasets.detection import (
+    VOCDetectionDataset,
+    VOCFormatDetectionDataset,
+    YoloFormatDetectionDataset,
+    COCODetectionDataset,
+    COCOFormatDetectionDataset,
+)
 from data_gradients.datasets.segmentation import (
     COCOSegmentationDataset,
     COCOFormatSegmentationDataset,
     VOCSegmentationDataset,
     VOCFormatSegmentationDataset,
 )
-=======
-from data_gradients.datasets.detection import (
-    VOCDetectionDataset,
-    VOCFormatDetectionDataset,
-    COCODetectionDataset,
-    COCOFormatDetectionDataset,
-    YoloFormatDetectionDataset,
-)
-from data_gradients.datasets.segmentation import VOCSegmentationDataset, VOCFormatSegmentationDataset
->>>>>>> 78107b55
 from data_gradients.datasets.bdd_dataset import BDDDataset
 
 __all__ = [
