<<<<<<< HEAD
from data_gradients.datasets.detection import (
    VOCDetectionDataset,
    VOCFormatDetectionDataset,
    CocoDetectionDataset,
    CocoFormatDetectionDataset,
    YoloFormatDetectionDataset,
)
from data_gradients.datasets.bdd_dataset import BDDDataset

__all__ = ["VOCDetectionDataset", "VOCFormatDetectionDataset", "CocoDetectionDataset", "CocoFormatDetectionDataset", "YoloFormatDetectionDataset", "BDDDataset"]
=======
from data_gradients.datasets.detection import VOCDetectionDataset, VOCFormatDetectionDataset, YoloFormatDetectionDataset
from data_gradients.datasets.segmentation import VOCSegmentationDataset, VOCFormatSegmentationDataset
from data_gradients.datasets.bdd_dataset import BDDDataset

__all__ = [
    "VOCDetectionDataset",
    "VOCFormatDetectionDataset",
    "YoloFormatDetectionDataset",
    "VOCSegmentationDataset",
    "VOCFormatSegmentationDataset",
    "BDDDataset",
]
>>>>>>> 29a5fc1d
<|MERGE_RESOLUTION|>--- conflicted
+++ resolved
@@ -1,4 +1,3 @@
-<<<<<<< HEAD
 from data_gradients.datasets.detection import (
     VOCDetectionDataset,
     VOCFormatDetectionDataset,
@@ -6,20 +5,16 @@
     CocoFormatDetectionDataset,
     YoloFormatDetectionDataset,
 )
-from data_gradients.datasets.bdd_dataset import BDDDataset
-
-__all__ = ["VOCDetectionDataset", "VOCFormatDetectionDataset", "CocoDetectionDataset", "CocoFormatDetectionDataset", "YoloFormatDetectionDataset", "BDDDataset"]
-=======
-from data_gradients.datasets.detection import VOCDetectionDataset, VOCFormatDetectionDataset, YoloFormatDetectionDataset
 from data_gradients.datasets.segmentation import VOCSegmentationDataset, VOCFormatSegmentationDataset
 from data_gradients.datasets.bdd_dataset import BDDDataset
 
 __all__ = [
     "VOCDetectionDataset",
     "VOCFormatDetectionDataset",
+    "CocoDetectionDataset",
+    "CocoFormatDetectionDataset",
     "YoloFormatDetectionDataset",
     "VOCSegmentationDataset",
     "VOCFormatSegmentationDataset",
     "BDDDataset",
-]
->>>>>>> 29a5fc1d
+]