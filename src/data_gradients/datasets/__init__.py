from data_gradients.datasets.detection import (
    VOCDetectionDataset,
    VOCFormatDetectionDataset,
<<<<<<< HEAD
    YoloFormatDetectionDataset,
    COCODetectionDataset,
    COCOFormatDetectionDataset,
=======
    COCODetectionDataset,
    COCOFormatDetectionDataset,
    YoloFormatDetectionDataset,
>>>>>>> b9ba8f87
)
from data_gradients.datasets.segmentation import (
    COCOSegmentationDataset,
    COCOFormatSegmentationDataset,
    VOCSegmentationDataset,
    VOCFormatSegmentationDataset,
)
from data_gradients.datasets.bdd_dataset import BDDDataset

__all__ = [
    "VOCDetectionDataset",
    "VOCFormatDetectionDataset",
    "COCODetectionDataset",
    "COCOFormatDetectionDataset",
    "YoloFormatDetectionDataset",
    "VOCSegmentationDataset",
    "VOCFormatSegmentationDataset",
    "COCOSegmentationDataset",
    "COCOFormatSegmentationDataset",
    "BDDDataset",
]<|MERGE_RESOLUTION|>--- conflicted
+++ resolved
@@ -1,15 +1,9 @@
 from data_gradients.datasets.detection import (
     VOCDetectionDataset,
     VOCFormatDetectionDataset,
-<<<<<<< HEAD
-    YoloFormatDetectionDataset,
-    COCODetectionDataset,
-    COCOFormatDetectionDataset,
-=======
     COCODetectionDataset,
     COCOFormatDetectionDataset,
     YoloFormatDetectionDataset,
->>>>>>> b9ba8f87
 )
 from data_gradients.datasets.segmentation import (
     COCOSegmentationDataset,
