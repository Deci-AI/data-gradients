--- conflicted
+++ resolved
@@ -166,11 +166,7 @@
 
     def load_labels(self, path: str) -> np.ndarray:
 
-<<<<<<< HEAD
-        with open(path) as f:
-=======
         with open(path, encoding="utf-8") as f:
->>>>>>> 236109ab
             xml_parser = ElementTree.parse(f).getroot()
 
         labels = []
