--- conflicted
+++ resolved
@@ -12,10 +12,7 @@
         return cv2.cvtColor(img, cv2.COLOR_BGR2RGB)
     elif channel_format == ImageChannelFormat.GRAYSCALE:
         return cv2.imread(path, cv2.IMREAD_GRAYSCALE)
-<<<<<<< HEAD
-=======
     elif channel_format == ImageChannelFormat.UNCHANGED:
         return cv2.imread(path, cv2.IMREAD_UNCHANGED)
->>>>>>> 415688e1
     else:
         raise NotImplementedError(f"Channel format {channel_format} is not supported for loading image")