import os
import re
import shutil
from typing import Dict, Mapping, List

import os
import shutil


def class_id_to_name(mapping, hist: Dict):
    if mapping is None:
        return hist

    new_hist = {}
    for key in list(hist.keys()):
        try:
            new_hist.update({mapping[key]: hist[key]})
        except KeyError:
            new_hist.update({key: hist[key]})
    return new_hist


def fuzzy_keys(params: Mapping) -> List[str]:
    """
    Returns params.key() removing leading and trailing white space, lower-casing and dropping symbols.
    :param params: Mapping, the mapping containing the keys to be returned.
    :return: List[str], list of keys as discussed above.
    """
    return [fuzzy_str(s) for s in params.keys()]


def fuzzy_str(s: str):
    """
    Returns s removing leading and trailing white space, lower-casing and drops
    :param s: str, string to apply the manipulation discussed above.
    :return: str, s after the manipulation discussed above.
    """
    return re.sub(r"[^\w]", "", s).replace("_", "").lower()


def get_fuzzy_mapping_param(name: str, params: Mapping):
    """
    Returns parameter value, with key=name with no sensitivity to lowercase, uppercase and symbols.
    :param name: str, the key in params which is fuzzy-matched and retruned.
    :param params: Mapping, the mapping containing param.
    :return:
    """
    fuzzy_params = {fuzzy_str(key): params[key] for key in params.keys()}
    return fuzzy_params[fuzzy_str(name)]


def ask_user(main_question: str, options: List[str], optional_description: str = "") -> str:
    """Prompt the user to choose an option from a list of options.
    :param main_question:   The main question or instruction for the user.
    :param options:         List of options to chose from.
    :param optional_description:  Optional description to display to the user.
    :return:                The chosen option (key from the options_described dictionary).
    """
    numbers_to_chose_from = range(len(options))

    options_formatted = "\n".join([f"[{number}] {option_description}" for number, option_description in zip(numbers_to_chose_from, options)])

    user_answer = None
    while user_answer not in numbers_to_chose_from:
        print("\n------------------------------------------------------------------------")
        print(f"{main_question}")
        print("------------------------------------------------------------------------")
        if optional_description:
            print(optional_description)
        print("\nOptions:")
        print(options_formatted)
        print("")

        try:
            user_answer = input("Your selection (Enter the corresponding number) >>> ")
            user_answer = int(user_answer)
        except Exception:
            user_answer = None

        if user_answer not in numbers_to_chose_from:
            print(f'Oops! "{user_answer}" is not a valid choice. Let\'s try again.')

    selected_option = options[user_answer]
    print(f"Great! You chose: {selected_option}\n")

    return selected_option


<<<<<<< HEAD
def copy_files(file_names: List[str], source_dir: str, dest_dir: str):
    """Copy a list of files from the source directory to the destination directory.

    :param file_names: List of filenames to be copied.
    :param source_dir: Path of the source directory.
    :param dest_dir: Path of the destination directory.
    """
    for file_name in file_names:
        source_file_path = os.path.join(source_dir, file_name)
        dest_file_path = os.path.join(dest_dir, file_name)
        if os.path.isfile(source_file_path):
=======
def copy_files_by_list(file_list: List[str], source_dir: str, dest_dir: str) -> None:
    """Copy a list of files from the source directory to the destination directory.

    :param file_list:   List of filenames to be copied.
    :param source_dir:  Path of the source directory.
    :param dest_dir:    Path of the destination directory.
    """
    for file_name in file_list:
        source_file_path = os.path.join(source_dir, file_name)
        os.makedirs(dest_dir, exist_ok=True)
        if os.path.isfile(source_file_path):
            dest_file_path = os.path.join(dest_dir, file_name)
>>>>>>> 08aa9304
            shutil.copy(source_file_path, dest_file_path)<|MERGE_RESOLUTION|>--- conflicted
+++ resolved
@@ -2,9 +2,6 @@
 import re
 import shutil
 from typing import Dict, Mapping, List
-
-import os
-import shutil
 
 
 def class_id_to_name(mapping, hist: Dict):
@@ -86,19 +83,6 @@
     return selected_option
 
 
-<<<<<<< HEAD
-def copy_files(file_names: List[str], source_dir: str, dest_dir: str):
-    """Copy a list of files from the source directory to the destination directory.
-
-    :param file_names: List of filenames to be copied.
-    :param source_dir: Path of the source directory.
-    :param dest_dir: Path of the destination directory.
-    """
-    for file_name in file_names:
-        source_file_path = os.path.join(source_dir, file_name)
-        dest_file_path = os.path.join(dest_dir, file_name)
-        if os.path.isfile(source_file_path):
-=======
 def copy_files_by_list(file_list: List[str], source_dir: str, dest_dir: str) -> None:
     """Copy a list of files from the source directory to the destination directory.
 
@@ -111,5 +95,4 @@
         os.makedirs(dest_dir, exist_ok=True)
         if os.path.isfile(source_file_path):
             dest_file_path = os.path.join(dest_dir, file_name)
->>>>>>> 08aa9304
             shutil.copy(source_file_path, dest_file_path)