<<<<<<< HEAD
from typing import List
=======
import numpy as np
>>>>>>> 6b34c698
import torch


def channels_last_to_first(tensors: torch.Tensor) -> torch.Tensor:
    """
    Permute BS, W, H, C -> BS, C, H, W
            0   1  2  3 -> 0   3  1  2
    :param tensors: Tensor[BS, W, H, C]
    :return: Tensor[BS, C, H, W]
    """
    return tensors.permute(0, 3, 1, 2)


def check_all_integers(tensor: torch.Tensor) -> bool:
    return torch.all(torch.eq(tensor, tensor.to(torch.int))).item()

<<<<<<< HEAD

def to_one_hot(labels: torch.Tensor, class_ids: List[int]) -> torch.Tensor:
    """
    Method gets label with the shape of [BS, N, W, H] where N is either 1 or n_classes, if is_one_hot=True.
    param label: Tensor
    param is_one_hot: Determine if labels are one-hot shaped
    :return: Labels tensor shaped as [BS, VC, H, W] where VC is Valid Classes only - ignores are omitted.
    """
    n_dims = int(max(labels.max().item() + 1, *class_ids))

    masks = []
    labels = labels.to(torch.int64)
    for label in labels:
        label = torch.nn.functional.one_hot(label, n_dims).byte()
        masks.append(label)
    labels = torch.concat(masks, dim=0).permute(0, -1, 1, 2)
=======
def to_one_hot(labels: torch.Tensor, n_classes: int) -> torch.Tensor:
    """Method gets label with the shape of [BS, N, H, W] where N is the number of classes.
    This numpy implementation is much faster than Torch.nn.functional.one_hot.
    :param labels:      Tensor of shape [BS, H, W]
    :param n_classes:   Number of classes in the dataset.
    :return:            Labels tensor shaped as [BS, N, H, W]
    """

    labels = labels.to(torch.int64)
    labels_np = labels.numpy()
    out = np.zeros((labels_np.size, n_classes), dtype=np.uint8)
    out[np.arange(labels_np.size), labels_np.ravel()] = 1
    out.shape = labels_np.shape + (n_classes,)
    labels = torch.from_numpy(out)
    labels = labels.squeeze().permute(0, -1, 1, 2)
>>>>>>> 6b34c698
    return labels<|MERGE_RESOLUTION|>--- conflicted
+++ resolved
@@ -1,8 +1,4 @@
-<<<<<<< HEAD
-from typing import List
-=======
 import numpy as np
->>>>>>> 6b34c698
 import torch
 
 
@@ -19,24 +15,7 @@
 def check_all_integers(tensor: torch.Tensor) -> bool:
     return torch.all(torch.eq(tensor, tensor.to(torch.int))).item()
 
-<<<<<<< HEAD
 
-def to_one_hot(labels: torch.Tensor, class_ids: List[int]) -> torch.Tensor:
-    """
-    Method gets label with the shape of [BS, N, W, H] where N is either 1 or n_classes, if is_one_hot=True.
-    param label: Tensor
-    param is_one_hot: Determine if labels are one-hot shaped
-    :return: Labels tensor shaped as [BS, VC, H, W] where VC is Valid Classes only - ignores are omitted.
-    """
-    n_dims = int(max(labels.max().item() + 1, *class_ids))
-
-    masks = []
-    labels = labels.to(torch.int64)
-    for label in labels:
-        label = torch.nn.functional.one_hot(label, n_dims).byte()
-        masks.append(label)
-    labels = torch.concat(masks, dim=0).permute(0, -1, 1, 2)
-=======
 def to_one_hot(labels: torch.Tensor, n_classes: int) -> torch.Tensor:
     """Method gets label with the shape of [BS, N, H, W] where N is the number of classes.
     This numpy implementation is much faster than Torch.nn.functional.one_hot.
@@ -52,5 +31,4 @@
     out.shape = labels_np.shape + (n_classes,)
     labels = torch.from_numpy(out)
     labels = labels.squeeze().permute(0, -1, 1, 2)
->>>>>>> 6b34c698
     return labels