from typing import Tuple, Optional, Callable, List

import torch
from torch import Tensor

from data_gradients.batch_processors.utils import check_all_integers
from data_gradients.batch_processors.formatters.base import BatchFormatter
from data_gradients.batch_processors.formatters.utils import ensure_images_shape, ensure_channel_first, drop_nan
from data_gradients.config.data.data_config import DetectionDataConfig
from data_gradients.batch_processors.formatters.utils import DatasetFormatError


class UnsupportedDetectionBatchFormatError(DatasetFormatError):
    def __init__(self, batch_format: tuple):
        grouped_batch_format = "(Batch_size x padding_size x 5) with 5: (class_id + 4 bbox coordinates))"
        flat_batch_format = "(N, 6) with 6: (image_id + class_id + 4 bbox coordinates)"
        super().__init__(
            f"Supported format for detection is not supported. Supported formats are:\n- {grouped_batch_format}\n- {flat_batch_format}\n Got: {batch_format}"
        )


class DetectionBatchFormatter(BatchFormatter):
    """Detection formatter class"""

    def __init__(
        self,
        data_config: DetectionDataConfig,
        class_names: List[str],
        class_names_to_use: List[str],
        n_image_channels: int,
        xyxy_converter: Optional[Callable[[Tensor], Tensor]] = None,
        label_first: Optional[bool] = None,
    ):
        """
        :param class_names:         List of all class names in the dataset. The index should represent the class_id.
        :param class_names_to_use:  List of class names that we should use for analysis.
        :param n_image_channels:    Number of image channels (3 for RGB, 1 for Gray Scale, ...)
        :param xyxy_converter:      Function to convert the bboxes to the `xyxy` format.
        :param label_first:         Whether the annotated_bboxes states with labels, or with the bboxes. (typically label_xyxy vs xyxy_label)
        """
        self.data_config = data_config

        class_names_to_use = set(class_names_to_use)
        self.class_ids_to_use = [class_id for class_id, class_name in enumerate(class_names) if class_name in class_names_to_use]

        self.n_image_channels = n_image_channels
        self.xyxy_converter = xyxy_converter
        self.label_first = label_first

    def format(self, images: Tensor, labels: Tensor) -> Tuple[Tensor, List[Tensor]]:
        """Validate batch images and labels format, and ensure that they are in the relevant format for detection.

        :param images: Batch of images, in (BS, ...) format
        :param labels: Batch of labels, in (BS, N, 5) format
        :return:
            - images: Batch of images already formatted into (BS, C, H, W)
            - labels: List of bounding boxes, each of shape (N_i, 5 [label_xyxy]) with N_i being the number of bounding boxes with class_id in class_ids
        """

<<<<<<< HEAD
        # Might happen if the user passes tensors as [N, 5] with N=1; If poorly coded, the Dataset may instead return a [5] tensor
=======
        # Might happen if the user passes tensors as [N, 5] with N=1; Depending on the Dataset implementation, it may actually return a [5] tensor instead
>>>>>>> 24f84764
        if labels.numel() == 0:
            labels = torch.zeros((0, 5))

        # If the label is of shape [N, 5] we can assume that it represents the targets of a single sample (class_name + 4 bbox coordinates)
        if labels.ndim == 2 and labels.shape[1] == 5:
            images = images.unsqueeze(0)
            labels = labels.unsqueeze(0)

        labels = drop_nan(labels)

        images = ensure_channel_first(images, n_image_channels=self.n_image_channels)
        images = ensure_images_shape(images, n_image_channels=self.n_image_channels)
        labels = self.ensure_labels_shape(annotated_bboxes=labels)

        targets_sample_str = f"Here's a sample of how your labels look like:\nEach line corresponds to a bounding box.\n{labels[0, :4, :]}"
        self.label_first = self.data_config.get_is_label_first(hint=targets_sample_str)
        self.xyxy_converter = self.data_config.get_xyxy_converter(hint=targets_sample_str)

        if 0 <= images.min() and images.max() <= 1:
            images *= 255
            images = images.to(torch.uint8)

<<<<<<< HEAD
        if labels.numel() == 0:
            return images, labels

        labels = self.convert_to_label_xyxy(
            annotated_bboxes=labels,
            image_shape=images.shape[-2:],
            xyxy_converter=self.xyxy_converter,
            label_first=self.label_first,
        )

        labels = self.filter_non_relevant_annotations(bboxes=labels, class_ids_to_use=self.class_ids_to_use)
=======
        if labels.numel() > 0:
            labels = self.convert_to_label_xyxy(
                annotated_bboxes=labels,
                image_shape=images.shape[-2:],
                xyxy_converter=self.xyxy_converter,
                label_first=self.label_first,
            )
            labels = self.filter_non_relevant_annotations(bboxes=labels, class_ids_to_use=self.class_ids_to_use)
>>>>>>> 24f84764

        return images, labels

    @staticmethod
    def ensure_labels_shape(annotated_bboxes: Tensor) -> Tensor:
        """Make sure that the labels have the correct shape, i.e. (BS, N, 5)."""
        if annotated_bboxes.ndim == 2:
            if annotated_bboxes.shape[-1] != 6:
                raise UnsupportedDetectionBatchFormatError(batch_format=annotated_bboxes.shape)
            else:
                return DetectionBatchFormatter.group_detection_batch(annotated_bboxes)
        elif annotated_bboxes.ndim != 3 or annotated_bboxes.shape[-1] != 5:
            raise UnsupportedDetectionBatchFormatError(batch_format=annotated_bboxes.shape)
        else:
            return annotated_bboxes

    @staticmethod
    def convert_to_label_xyxy(annotated_bboxes: Tensor, image_shape: Tuple[int, int], xyxy_converter: Callable[[Tensor], Tensor], label_first: bool):
        """Convert a tensor of annotated bounding boxes to the 'label_xyxy' format.

        :param annotated_bboxes:    Annotated bounding boxes, in (BS, N, 5) format. Could be any format.
        :param image_shape:         Shape of the image, in (H, W) format.
        :param xyxy_converter:      Function to convert the bboxes to the `xyxy` format.
        :param label_first:         Whether the annotated_bboxes states with labels, or with the bboxes. (typically label_xyxy vs xyxy_label)
        :return:                    Annotated bounding boxes, in (BS, N, 5 [label_xyxy]) format.
        """
        annotated_bboxes = annotated_bboxes[:]

        if label_first:
            labels, bboxes = annotated_bboxes[..., :1], annotated_bboxes[..., 1:]
        else:
            labels, bboxes = annotated_bboxes[..., -1:], annotated_bboxes[..., :-1]

        if not check_all_integers(labels):
            raise RuntimeError(f"Labels should all be integers, but got {labels}")

        xyxy_bboxes = xyxy_converter(bboxes)

        if xyxy_bboxes.max().item() < 2:
            h, w = image_shape
            xyxy_bboxes[..., 0::2] *= w
            xyxy_bboxes[..., 1::2] *= h

        return torch.cat([labels, xyxy_bboxes], dim=-1)

    @staticmethod
    def filter_non_relevant_annotations(bboxes: torch.Tensor, class_ids_to_use: List[int]) -> List[torch.Tensor]:
        """Filter the bounding box tensors to keep only the ones with relevant label; also removes padding.

        :param bboxes:              Bounding box tensors with shape [batch_size, padding_size, 5], where 5 represents (label, x, y, x, y).
        :param class_ids_to_use:    List of class ids to keep use.
        :return: List of filtered bounding box tensors, each of shape [n_bbox, 5],
                 where n_bbox is the number of bounding boxes with a label in the `valid_labels` list.
        """
        filtered_bbox_tensors = []
        class_ids_to_use_tensor = torch.tensor(class_ids_to_use)

        for sample_bboxes in bboxes:  # sample_bboxes of shape [padding_size, 5]
            sample_class_ids = sample_bboxes[:, 0]
            valid_indices = torch.nonzero(torch.isin(sample_class_ids, class_ids_to_use_tensor)).squeeze(-1)
            filtered_bbox = sample_bboxes[valid_indices]  # Shape [?, 5]

            non_zero_indices = torch.any(filtered_bbox[:, 1:] != 0, dim=1)
            filtered_bbox = filtered_bbox[non_zero_indices]  # Shape [?, 5]

            filtered_bbox_tensors.append(filtered_bbox)

        return filtered_bbox_tensors

    @staticmethod
    def group_detection_batch(flat_batch: torch.Tensor) -> torch.Tensor:
        """Convert a flat batch of detections (N, 6) into a grouped batch of detections (B, P, 4)

        :param flat_batch: Flat batch of detections (N, 6) with 6: (image_id + class_id + 4 bbox coordinates)
        :return: Grouped batch of detections (B, P, 5) with:
                    B: Batch size
                    P: Padding size
                    5: (class_id + 4 bbox coordinates)
        """
        batch_size = int(torch.max(flat_batch[:, 0])) + 1
        batch_targets = [[] for _ in range(batch_size)]

        for target in flat_batch:
            image_id, target = target[0].item(), target[1:]
            batch_targets[int(image_id)].append(target)

        max_n_labels_per_image = max(len(labels) for labels in batch_targets)

        output_array = torch.zeros(batch_size, max_n_labels_per_image, 5)

        for batch_index, targets in enumerate(batch_targets):
            for target_index, target in enumerate(targets):
                output_array[batch_index, target_index] = target

        return output_array<|MERGE_RESOLUTION|>--- conflicted
+++ resolved
@@ -57,11 +57,7 @@
             - labels: List of bounding boxes, each of shape (N_i, 5 [label_xyxy]) with N_i being the number of bounding boxes with class_id in class_ids
         """
 
-<<<<<<< HEAD
-        # Might happen if the user passes tensors as [N, 5] with N=1; If poorly coded, the Dataset may instead return a [5] tensor
-=======
         # Might happen if the user passes tensors as [N, 5] with N=1; Depending on the Dataset implementation, it may actually return a [5] tensor instead
->>>>>>> 24f84764
         if labels.numel() == 0:
             labels = torch.zeros((0, 5))
 
@@ -84,19 +80,6 @@
             images *= 255
             images = images.to(torch.uint8)
 
-<<<<<<< HEAD
-        if labels.numel() == 0:
-            return images, labels
-
-        labels = self.convert_to_label_xyxy(
-            annotated_bboxes=labels,
-            image_shape=images.shape[-2:],
-            xyxy_converter=self.xyxy_converter,
-            label_first=self.label_first,
-        )
-
-        labels = self.filter_non_relevant_annotations(bboxes=labels, class_ids_to_use=self.class_ids_to_use)
-=======
         if labels.numel() > 0:
             labels = self.convert_to_label_xyxy(
                 annotated_bboxes=labels,
@@ -105,7 +88,6 @@
                 label_first=self.label_first,
             )
             labels = self.filter_non_relevant_annotations(bboxes=labels, class_ids_to_use=self.class_ids_to_use)
->>>>>>> 24f84764
 
         return images, labels
 
