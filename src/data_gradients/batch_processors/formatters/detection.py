from typing import Tuple, Optional, Callable, List

import torch
from torch import Tensor

from data_gradients.batch_processors.utils import check_all_integers
from data_gradients.batch_processors.formatters.base import BatchFormatter
from data_gradients.batch_processors.formatters.utils import ensure_images_shape, ensure_channel_first, drop_nan
from data_gradients.utils.utils import ask_user


class UnsupportedDetectionBatchFormatError(Exception):
    def __init__(self, batch_format: tuple):
        grouped_batch_format = "(Batch_size x padding_size x 5) with 5: (class_id + 4 bbox coordinates))"
        flat_batch_format = "(N, 6) with 6: (image_id + class_id + 4 bbox coordinates)"
        super().__init__(
            f"Supported format for detection is not supported. Supported formats are:\n- {grouped_batch_format}\n- {flat_batch_format}\n Got: {batch_format}"
        )


class DetectionBatchFormatter(BatchFormatter):
    """Detection formatter class"""

    def __init__(
        self,
        class_names: List[str],
        class_names_to_use: List[str],
        n_image_channels: int,
        xyxy_converter: Optional[Callable[[Tensor], Tensor]] = None,
        label_first: Optional[bool] = None,
    ):
        """
        :param class_names:         List of all class names in the dataset. The index should represent the class_id.
        :param class_names_to_use:  List of class names that we should use for analysis.
        :param n_image_channels:    Number of image channels (3 for RGB, 1 for Gray Scale, ...)
        :param xyxy_converter:      Function to convert the bboxes to the `xyxy` format.
        :param label_first:         Whether the annotated_bboxes states with labels, or with the bboxes. (typically label_xyxy vs xyxy_label)
        """
        class_names_to_use = set(class_names_to_use)
        self.class_ids_to_use = [class_id for class_id, class_name in enumerate(class_names) if class_name in class_names_to_use]

        self.n_image_channels = n_image_channels
        self.xyxy_converter = xyxy_converter
        self.label_first = label_first

    def format(self, images: Tensor, labels: Tensor) -> Tuple[Tensor, List[Tensor]]:
        """Validate batch images and labels format, and ensure that they are in the relevant format for detection.

        :param images: Batch of images, in (BS, ...) format
        :param labels: Batch of labels, in (BS, N, 5) format
        :return:
            - images: Batch of images already formatted into (BS, C, H, W)
            - labels: List of bounding boxes, each of shape (N_i, 5 [label_xyxy]) with N_i being the number of bounding boxes with class_id in class_ids
        """
        labels = drop_nan(labels)

        images = ensure_channel_first(images, n_image_channels=self.n_image_channels)
        images = ensure_images_shape(images, n_image_channels=self.n_image_channels)
        labels = self.ensure_labels_shape(annotated_bboxes=labels)

        if self.label_first is None or self.xyxy_converter is None:
            self.show_annotated_bboxes(annotated_bboxes=labels)

        if self.label_first is None:
            self.label_first = self.ask_user_is_label_first()

        if self.xyxy_converter is None:
            self.xyxy_converter = self.ask_user_xyxy_converter()

        if 0 <= images.min() and images.max() <= 1:
            images *= 255
            images = images.to(torch.uint8)

        labels = self.convert_to_label_xyxy(
            annotated_bboxes=labels,
            image_shape=images.shape[-2:],
            xyxy_converter=self.xyxy_converter,
            label_first=self.label_first,
        )

        labels = self.filter_non_relevant_annotations(bboxes=labels, class_ids_to_use=self.class_ids_to_use)

        return images, labels

    @staticmethod
    def ensure_labels_shape(annotated_bboxes: Tensor) -> Tensor:
        """Make sure that the labels have the correct shape, i.e. (BS, N, 5)."""
<<<<<<< HEAD
        if annotated_bboxes.ndim == 2:
            if annotated_bboxes.shape[-1] != 6:
                raise UnsupportedDetectionBatchFormatError(batch_format=annotated_bboxes.shape)
            else:
                return group_detection_batch(annotated_bboxes)
        elif annotated_bboxes.ndim != 3 or annotated_bboxes.shape[-1] != 5:
            raise UnsupportedDetectionBatchFormatError(batch_format=annotated_bboxes.shape)
        else:
            return annotated_bboxes
=======
        if annotated_bboxes.ndim != 3:
            raise RuntimeError(
                f"The batch labels should have 3 dimensions (Batch_size x N_labels_per_image x 5 (label + 4 bbox coordinates)), "
                f"but got {annotated_bboxes.ndim}: {annotated_bboxes.shape}"
            )

        if annotated_bboxes.shape[-1] != 5:
            raise RuntimeError(f"Labels last dimension should be 5 (label + 4 bbox coordinates), but got {annotated_bboxes.shape[-1]}")

        return annotated_bboxes
>>>>>>> e6298462

    @staticmethod
    def convert_to_label_xyxy(annotated_bboxes: Tensor, image_shape: Tuple[int, int], xyxy_converter: Callable[[Tensor], Tensor], label_first: bool):
        """Convert a tensor of annotated bounding boxes to the 'label_xyxy' format.

        :param annotated_bboxes:    Annotated bounding boxes, in (BS, N, 5) format. Could be any format.
        :param image_shape:         Shape of the image, in (H, W) format.
        :param xyxy_converter:      Function to convert the bboxes to the `xyxy` format.
        :param label_first:         Whether the annotated_bboxes states with labels, or with the bboxes. (typically label_xyxy vs xyxy_label)
        :return:                    Annotated bounding boxes, in (BS, N, 5 [label_xyxy]) format.
        """
        annotated_bboxes = annotated_bboxes[:]

        if label_first:
            labels, bboxes = annotated_bboxes[..., :1], annotated_bboxes[..., 1:]
        else:
            labels, bboxes = annotated_bboxes[..., -1:], annotated_bboxes[..., :-1]

        if not check_all_integers(labels):
            raise RuntimeError(f"Labels should all be integers, but got {labels}")

        xyxy_bboxes = xyxy_converter(bboxes)

        if xyxy_bboxes.max().item() < 2:
            h, w = image_shape
            bboxes[..., 0::2] *= w
            bboxes[..., 1::2] *= h

        return torch.cat([labels, xyxy_bboxes], dim=-1)

    @staticmethod
    def show_annotated_bboxes(annotated_bboxes: Tensor) -> None:
        """Show an example of the annotated bounding boxes."""
        print("\n========================================================================")
        print("SAMPLE BOUNDING BOXES")
        print("========================================================================")
        print("Here's a sample of how your labels look like:")
        print("Each line corresponds to a bounding box, with the format you specified earlier.")
        print(annotated_bboxes[0, :3, :])
        print("")

    @staticmethod
    def ask_user_is_label_first() -> bool:
        is_label_first_descriptions = {
            "Label comes first (e.g. [class_id, x1, y1, x2, y2])": True,
            "Bounding box comes first (e.g. [x1, y1, x2, y2, class_id])": False,
        }
        selected_option = ask_user(
            main_question="Which comes first in your annotations, the class id or the bounding box?",
            options=list(is_label_first_descriptions.keys()),
        )
        return is_label_first_descriptions[selected_option]

    @staticmethod
    def ask_user_xyxy_converter() -> Callable[[Tensor], Tensor]:
        xyxy_converter_descriptions = {
            "xyxy: x- left, y-top, x-right, y-bottom": lambda x: x,
            "xywh: x-left, y-top, width, height": DetectionBatchFormatter.xywh_to_xyxy,
            "cxcywh: x-center, y-center, width, height": DetectionBatchFormatter.cxcywh_to_xyxy,
        }
        selected_option = ask_user(
            main_question="What is the format of the bounding boxes?",
            options=list(xyxy_converter_descriptions.keys()),
        )
        return xyxy_converter_descriptions[selected_option]

    @staticmethod
    def cxcywh_to_xyxy(bboxes: Tensor) -> Tensor:
        """Transform bboxes from CX-CY-W-H format to XYXY format.

        :param bboxes:  BBoxes of shape (..., 4) in CX-CY-W-H format
        :return:        BBoxes of shape (..., 4) in XYXY format
        """
        cx, cy, w, h = bboxes[..., 0], bboxes[..., 1], bboxes[..., 2], bboxes[..., 3]
        x1 = cx - 0.5 * w
        y1 = cy - 0.5 * h
        x2 = x1 + w
        y2 = y1 + h

        return torch.stack([x1, y1, x2, y2], dim=-1)

    @staticmethod
    def xywh_to_xyxy(bboxes: Tensor) -> Tensor:
        """Transform bboxes from XYWH format to XYXY format.

        :param bboxes:  BBoxes of shape (..., 4) in XYWH format
        :return:        BBoxes of shape (..., 4) in XYXY format
        """
        x1, y1, w, h = bboxes[..., 0], bboxes[..., 1], bboxes[..., 2], bboxes[..., 3]
        x2 = x1 + w
        y2 = y1 + h

        return torch.stack([x1, y1, x2, y2], dim=-1)

<<<<<<< HEAD

def group_detection_batch(flat_batch: torch.Tensor) -> torch.Tensor:
    """Convert a flat batch of detections (N, 6) into a grouped batch of detections (B, P, 4)

    :param flat_batch: Flat batch of detections (N, 6) with 6: (image_id + class_id + 4 bbox coordinates)
    :return: Grouped batch of detections (B, P, 5) with:
                B: Batch size
                P: Padding size
                5: (class_id + 4 bbox coordinates)
    """
    batch_size = int(torch.max(flat_batch[:, 0])) + 1
    batch_targets = [[] for _ in range(batch_size)]

    for target in flat_batch:
        image_id, target = target[0].item(), target[1:]
        batch_targets[int(image_id)].append(target)

    max_n_labels_per_image = max(len(labels) for labels in batch_targets)

    output_array = torch.zeros(batch_size, max_n_labels_per_image, 5)

    for batch_index, targets in enumerate(batch_targets):
        for target_index, target in enumerate(targets):
            output_array[batch_index, target_index] = target

    return output_array
=======
    @staticmethod
    def filter_non_relevant_annotations(bboxes: torch.Tensor, class_ids_to_use: List[int]) -> List[torch.Tensor]:
        """Filter the bounding box tensors to keep only the ones with relevant label; also removes padding.

        :param bboxes:              Bounding box tensors with shape [batch_size, padding_size, 5], where 5 represents (label, x, y, x, y).
        :param class_ids_to_use:    List of class ids to keep use.
        :return: List of filtered bounding box tensors, each of shape [n_bbox, 5],
                 where n_bbox is the number of bounding boxes with a label in the `valid_labels` list.
        """
        filtered_bbox_tensors = []
        class_ids_to_use_tensor = torch.tensor(class_ids_to_use)

        for bbox_tensor in bboxes:
            valid_indices = torch.nonzero(torch.isin(bbox_tensor[:, 0], class_ids_to_use_tensor)).squeeze()
            filtered_bbox = bbox_tensor[valid_indices]

            non_zero_indices = torch.any(filtered_bbox[:, 1:] != 0, dim=1)
            filtered_bbox = filtered_bbox[non_zero_indices]

            filtered_bbox_tensors.append(filtered_bbox)

        return filtered_bbox_tensors
>>>>>>> e6298462
<|MERGE_RESOLUTION|>--- conflicted
+++ resolved
@@ -85,7 +85,6 @@
     @staticmethod
     def ensure_labels_shape(annotated_bboxes: Tensor) -> Tensor:
         """Make sure that the labels have the correct shape, i.e. (BS, N, 5)."""
-<<<<<<< HEAD
         if annotated_bboxes.ndim == 2:
             if annotated_bboxes.shape[-1] != 6:
                 raise UnsupportedDetectionBatchFormatError(batch_format=annotated_bboxes.shape)
@@ -95,18 +94,6 @@
             raise UnsupportedDetectionBatchFormatError(batch_format=annotated_bboxes.shape)
         else:
             return annotated_bboxes
-=======
-        if annotated_bboxes.ndim != 3:
-            raise RuntimeError(
-                f"The batch labels should have 3 dimensions (Batch_size x N_labels_per_image x 5 (label + 4 bbox coordinates)), "
-                f"but got {annotated_bboxes.ndim}: {annotated_bboxes.shape}"
-            )
-
-        if annotated_bboxes.shape[-1] != 5:
-            raise RuntimeError(f"Labels last dimension should be 5 (label + 4 bbox coordinates), but got {annotated_bboxes.shape[-1]}")
-
-        return annotated_bboxes
->>>>>>> e6298462
 
     @staticmethod
     def convert_to_label_xyxy(annotated_bboxes: Tensor, image_shape: Tuple[int, int], xyxy_converter: Callable[[Tensor], Tensor], label_first: bool):
@@ -201,7 +188,29 @@
 
         return torch.stack([x1, y1, x2, y2], dim=-1)
 
-<<<<<<< HEAD
+    @staticmethod
+    def filter_non_relevant_annotations(bboxes: torch.Tensor, class_ids_to_use: List[int]) -> List[torch.Tensor]:
+        """Filter the bounding box tensors to keep only the ones with relevant label; also removes padding.
+
+        :param bboxes:              Bounding box tensors with shape [batch_size, padding_size, 5], where 5 represents (label, x, y, x, y).
+        :param class_ids_to_use:    List of class ids to keep use.
+        :return: List of filtered bounding box tensors, each of shape [n_bbox, 5],
+                 where n_bbox is the number of bounding boxes with a label in the `valid_labels` list.
+        """
+        filtered_bbox_tensors = []
+        class_ids_to_use_tensor = torch.tensor(class_ids_to_use)
+
+        for bbox_tensor in bboxes:
+            valid_indices = torch.nonzero(torch.isin(bbox_tensor[:, 0], class_ids_to_use_tensor)).squeeze()
+            filtered_bbox = bbox_tensor[valid_indices]
+
+            non_zero_indices = torch.any(filtered_bbox[:, 1:] != 0, dim=1)
+            filtered_bbox = filtered_bbox[non_zero_indices]
+
+            filtered_bbox_tensors.append(filtered_bbox)
+
+        return filtered_bbox_tensors
+
 
 def group_detection_batch(flat_batch: torch.Tensor) -> torch.Tensor:
     """Convert a flat batch of detections (N, 6) into a grouped batch of detections (B, P, 4)
@@ -227,28 +236,4 @@
         for target_index, target in enumerate(targets):
             output_array[batch_index, target_index] = target
 
-    return output_array
-=======
-    @staticmethod
-    def filter_non_relevant_annotations(bboxes: torch.Tensor, class_ids_to_use: List[int]) -> List[torch.Tensor]:
-        """Filter the bounding box tensors to keep only the ones with relevant label; also removes padding.
-
-        :param bboxes:              Bounding box tensors with shape [batch_size, padding_size, 5], where 5 represents (label, x, y, x, y).
-        :param class_ids_to_use:    List of class ids to keep use.
-        :return: List of filtered bounding box tensors, each of shape [n_bbox, 5],
-                 where n_bbox is the number of bounding boxes with a label in the `valid_labels` list.
-        """
-        filtered_bbox_tensors = []
-        class_ids_to_use_tensor = torch.tensor(class_ids_to_use)
-
-        for bbox_tensor in bboxes:
-            valid_indices = torch.nonzero(torch.isin(bbox_tensor[:, 0], class_ids_to_use_tensor)).squeeze()
-            filtered_bbox = bbox_tensor[valid_indices]
-
-            non_zero_indices = torch.any(filtered_bbox[:, 1:] != 0, dim=1)
-            filtered_bbox = filtered_bbox[non_zero_indices]
-
-            filtered_bbox_tensors.append(filtered_bbox)
-
-        return filtered_bbox_tensors
->>>>>>> e6298462
+    return output_array