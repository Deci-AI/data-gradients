--- conflicted
+++ resolved
@@ -147,12 +147,8 @@
                 return labels.squeeze(1)  # [BS, 1, W, H] -> [BS, W, H] (categorical representation)
             elif labels.shape[-1] == 1 and labels.shape[-1] != total_n_classes:
                 return labels.squeeze(-1)  # [BS, W, H, 1] -> [BS, W, H] (categorical representation)
-<<<<<<< HEAD
-            elif labels.shape[1] != total_n_classes and labels.shape[-1] != total_n_classes:
-=======
             elif not (labels.shape[1] == total_n_classes or labels.shape[-1] == total_n_classes):
                 # We have 4 dims, but it's neither [BS, N, W, H] nor [BS, W, H, N]
->>>>>>> 5ea3f0b0
                 raise DatasetFormatError(f"Labels batch shape should be [BS, N, W, H] where N is n_classes. Got {labels.shape}")
             return labels
         else:
