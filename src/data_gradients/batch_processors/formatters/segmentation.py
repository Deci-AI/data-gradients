--- conflicted
+++ resolved
@@ -134,19 +134,11 @@
     def validate_labels_dim(labels: Tensor, n_classes: int, ignore_labels: List[int]) -> Tensor:
         """
         Validating labels dimensions are (BS, N, H, W) where N is either 1 or number of valid classes
-<<<<<<< HEAD
-        :param labels:  Tensor [BS, N, W, H]
-        :return: labels: Tensor [BS, N, W, H]
-        """
-        if labels.dim() == 3:
-            return labels
-=======
         :param labels:      Tensor [BS, W, H] or [BS, N, W, H]
         :return: labels:    Tensor [BS, N, W, H]
         """
         if labels.dim() == 3:
             return labels  # Assuming [BS, W, H]
->>>>>>> 08e015d7
         elif labels.dim() == 4:
             total_n_classes = n_classes + len(ignore_labels)
             valid_n_classes = (total_n_classes, 1)
