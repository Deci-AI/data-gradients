from typing import Optional, List, Tuple, Dict

import torch
from torch import Tensor

from data_gradients.utils.utils import ask_user
from data_gradients.batch_processors.formatters.base import BatchFormatter
from data_gradients.batch_processors.utils import check_all_integers, to_one_hot
from data_gradients.batch_processors.formatters.utils import ensure_images_shape, ensure_channel_first, drop_nan


class SegmentationBatchFormatter(BatchFormatter):
    """
    Segmentation formatter class
    """

    def __init__(
        self,
<<<<<<< HEAD
        class_names: Optional[Dict[int, str]],
=======
        class_names: List[str],
        class_names_to_use: List[str],
>>>>>>> 6b34c698
        n_image_channels: int,
        threshold_value: float,
        ignore_labels: Optional[List[int]] = None,
    ):
        """
<<<<<<< HEAD
        :param n_classes:           Number of classes, including classes to ignore if any.
=======
        :param class_names:         List of all class names in the dataset. The index should represent the class_id.
        :param class_names_to_use:  List of class names that we should use for analysis.
>>>>>>> 6b34c698
        :param n_image_channels:    Number of image channels (3 for RGB, 1 for Gray Scale, ...)
        :param threshold_value:     Threshold
        :param ignore_labels:       Numbers that we should avoid from analyzing as valid classes, such as background
        """
<<<<<<< HEAD
        self.relevant_class_ids = list(class_names.keys())
=======
        class_names_to_use = set(class_names_to_use)

        self.class_names = class_names
        self.class_ids_to_ignore = [class_id for class_id, class_name in enumerate(class_names) if class_name not in class_names_to_use]
>>>>>>> 6b34c698

        self.n_image_channels = n_image_channels
        self.ignore_labels = ignore_labels or []

        self.threshold_value = threshold_value
        self.is_input_soft_label = None
        self.is_batch = None

    def format(self, images: Tensor, labels: Tensor) -> Tuple[Tensor, Tensor]:
        """Validate batch images and labels format, and ensure that they are in the relevant format for segmentation.

        :param images: Batch of images, in (BS, ...) format
        :param labels: Batch of labels, in (BS, ...) format
        :return:
            - images: Batch of images already formatted into (BS, C, H, W)
            - labels: Batch of labels already formatted into (BS, N, H, W)
        """

        if self.is_batch is None:
            # if less any dim is 4, we know it's a batch
            if images.ndim == 4 or labels.ndim == 4:
                self.is_batch = True
            # If image or mask only includes 2 dims, we can guess it's a single sample
            elif images.ndim == 2 or labels.ndim == 2:
                self.is_batch = False
            # Otherwise, we need to ask the user
            else:
                is_batch_descriptions = {"Batch Data": True, "Single Image Data": False}
                selected_option = ask_user(
                    main_question=(
                        f"Do your tensors represent a batch or a single image data?\n    - Image shape: {images.shape}\n    - Mask shape:  {labels.shape}"
                    ),
                    options=list(is_batch_descriptions.keys()),
                )
                self.is_batch = is_batch_descriptions[selected_option]

        if not self.is_batch:
            images = images.unsqueeze(0)
            labels = labels.unsqueeze(0)

        images = drop_nan(images)
        labels = drop_nan(labels)

        images = ensure_channel_first(images, n_image_channels=self.n_image_channels)
        labels = ensure_channel_first(labels, n_image_channels=self.n_image_channels)

        images = ensure_images_shape(images, n_image_channels=self.n_image_channels)
        labels = self.ensure_labels_shape(labels, n_classes=self.n_image_channels, ignore_labels=self.ignore_labels)

<<<<<<< HEAD
        labels = self.ensure_hard_labels(labels, n_classes_used=len(self.relevant_class_ids), threshold_value=self.threshold_value)
        labels_to_ignore = set(range(int(labels.max().item()) + 1)) - set(self.relevant_class_ids)

        labels = to_one_hot(labels, class_ids=self.relevant_class_ids)

        for label_to_ignore in labels_to_ignore:
            labels[:, label_to_ignore, ...] = torch.zeros_like(labels[:, label_to_ignore, ...])
=======
        labels = self.ensure_hard_labels(labels, n_classes=len(self.class_names), threshold_value=self.threshold_value)

        if self.require_onehot(labels=labels, n_classes=len(self.class_names)):
            labels = to_one_hot(labels, n_classes=len(self.class_names))

        for class_id_to_ignore in self.class_ids_to_ignore:
            labels[:, class_id_to_ignore, ...] = 0
>>>>>>> 6b34c698

        if 0 <= images.min() and images.max() <= 1:
            images *= 255
            images = images.to(torch.uint8)

        return images, labels

    @staticmethod
<<<<<<< HEAD
    def ensure_hard_labels(labels: Tensor, n_classes_used: int, threshold_value: float) -> Tensor:
=======
    def ensure_hard_labels(labels: Tensor, n_classes: int, threshold_value: float) -> Tensor:
>>>>>>> 6b34c698
        unique_values = torch.unique(labels)

        if check_all_integers(unique_values):
            return labels
        elif 0 <= min(unique_values) and max(unique_values) <= 1 and check_all_integers(unique_values * 255):
            return labels * 255
        else:
<<<<<<< HEAD
            if n_classes_used > 1:
                raise NotImplementedError(f"Not supporting soft-labeling for number of classes > 1!\nGot {n_classes_used} classes.")
=======
            if n_classes > 1:
                raise NotImplementedError(f"Not supporting soft-labeling for number of classes > 1!\nGot {n_classes} classes.")
>>>>>>> 6b34c698
            labels = SegmentationBatchFormatter.binary_mask_above_threshold(labels=labels, threshold_value=threshold_value)
        return labels

    @staticmethod
    def is_soft_labels(labels: Tensor) -> bool:
        unique_values = torch.unique(labels)
        if check_all_integers(unique_values):
            return False
        elif 0 <= min(unique_values) and max(unique_values) <= 1 and check_all_integers(unique_values * 255):
            return False
        return True

    @staticmethod
    def require_onehot(labels: Tensor, n_classes: int) -> bool:
        is_binary = n_classes == 1
        is_onehot = labels.shape[1] == n_classes
        return not (is_binary or is_onehot)

    @staticmethod
    def ensure_labels_shape(labels: Tensor, n_classes: int, ignore_labels: List[int]) -> Tensor:
        """
        Validating labels dimensions are (BS, N, H, W) where N is either 1 or number of valid classes
        :param labels: Tensor [BS, N, W, H]
        :return: labels: Tensor [BS, N, W, H]
        """
        if labels.dim() == 3:
            labels = labels.unsqueeze(1)  # Probably (B, H, W)
            return labels
        elif labels.dim() == 4:
            total_n_classes = n_classes + len(ignore_labels)
            valid_n_classes = (total_n_classes, 1)
            input_n_classes = labels.shape[1]
            if input_n_classes not in valid_n_classes and labels.shape[-1] not in valid_n_classes:
                raise ValueError(
                    f"Labels batch shape should be [BS, N, W, H] where N is either 1 or n_classes + len(ignore_labels)"
                    f" ({total_n_classes}). Got: {input_n_classes}"
                )
            return labels
        else:
            raise ValueError(f"Labels batch shape should be [BatchSize x Channels x Width x Height]. Got {labels.shape}")

    @staticmethod
    def binary_mask_above_threshold(labels: Tensor, threshold_value: float) -> Tensor:
        # Support only for binary segmentation
        labels = torch.where(
            labels > threshold_value,
            torch.ones_like(labels),
            torch.zeros_like(labels),
        )
        return labels<|MERGE_RESOLUTION|>--- conflicted
+++ resolved
@@ -1,4 +1,4 @@
-from typing import Optional, List, Tuple, Dict
+from typing import Optional, List, Tuple
 
 import torch
 from torch import Tensor
@@ -16,35 +16,23 @@
 
     def __init__(
         self,
-<<<<<<< HEAD
-        class_names: Optional[Dict[int, str]],
-=======
         class_names: List[str],
         class_names_to_use: List[str],
->>>>>>> 6b34c698
         n_image_channels: int,
         threshold_value: float,
         ignore_labels: Optional[List[int]] = None,
     ):
         """
-<<<<<<< HEAD
-        :param n_classes:           Number of classes, including classes to ignore if any.
-=======
         :param class_names:         List of all class names in the dataset. The index should represent the class_id.
         :param class_names_to_use:  List of class names that we should use for analysis.
->>>>>>> 6b34c698
         :param n_image_channels:    Number of image channels (3 for RGB, 1 for Gray Scale, ...)
         :param threshold_value:     Threshold
         :param ignore_labels:       Numbers that we should avoid from analyzing as valid classes, such as background
         """
-<<<<<<< HEAD
-        self.relevant_class_ids = list(class_names.keys())
-=======
         class_names_to_use = set(class_names_to_use)
 
         self.class_names = class_names
         self.class_ids_to_ignore = [class_id for class_id, class_name in enumerate(class_names) if class_name not in class_names_to_use]
->>>>>>> 6b34c698
 
         self.n_image_channels = n_image_channels
         self.ignore_labels = ignore_labels or []
@@ -94,15 +82,6 @@
         images = ensure_images_shape(images, n_image_channels=self.n_image_channels)
         labels = self.ensure_labels_shape(labels, n_classes=self.n_image_channels, ignore_labels=self.ignore_labels)
 
-<<<<<<< HEAD
-        labels = self.ensure_hard_labels(labels, n_classes_used=len(self.relevant_class_ids), threshold_value=self.threshold_value)
-        labels_to_ignore = set(range(int(labels.max().item()) + 1)) - set(self.relevant_class_ids)
-
-        labels = to_one_hot(labels, class_ids=self.relevant_class_ids)
-
-        for label_to_ignore in labels_to_ignore:
-            labels[:, label_to_ignore, ...] = torch.zeros_like(labels[:, label_to_ignore, ...])
-=======
         labels = self.ensure_hard_labels(labels, n_classes=len(self.class_names), threshold_value=self.threshold_value)
 
         if self.require_onehot(labels=labels, n_classes=len(self.class_names)):
@@ -110,7 +89,6 @@
 
         for class_id_to_ignore in self.class_ids_to_ignore:
             labels[:, class_id_to_ignore, ...] = 0
->>>>>>> 6b34c698
 
         if 0 <= images.min() and images.max() <= 1:
             images *= 255
@@ -119,11 +97,7 @@
         return images, labels
 
     @staticmethod
-<<<<<<< HEAD
-    def ensure_hard_labels(labels: Tensor, n_classes_used: int, threshold_value: float) -> Tensor:
-=======
     def ensure_hard_labels(labels: Tensor, n_classes: int, threshold_value: float) -> Tensor:
->>>>>>> 6b34c698
         unique_values = torch.unique(labels)
 
         if check_all_integers(unique_values):
@@ -131,13 +105,8 @@
         elif 0 <= min(unique_values) and max(unique_values) <= 1 and check_all_integers(unique_values * 255):
             return labels * 255
         else:
-<<<<<<< HEAD
-            if n_classes_used > 1:
-                raise NotImplementedError(f"Not supporting soft-labeling for number of classes > 1!\nGot {n_classes_used} classes.")
-=======
             if n_classes > 1:
                 raise NotImplementedError(f"Not supporting soft-labeling for number of classes > 1!\nGot {n_classes} classes.")
->>>>>>> 6b34c698
             labels = SegmentationBatchFormatter.binary_mask_above_threshold(labels=labels, threshold_value=threshold_value)
         return labels
 
