--- conflicted
+++ resolved
@@ -1,8 +1,4 @@
-<<<<<<< HEAD
-from typing import Optional, Callable, Dict
-=======
 from typing import Optional, Callable, List
->>>>>>> 6b34c698
 
 from data_gradients.batch_processors.base import BatchProcessor
 from data_gradients.batch_processors.adapters.dataset_adapter import DatasetAdapter
@@ -14,12 +10,8 @@
     def __init__(
         self,
         *,
-<<<<<<< HEAD
-        class_names: Optional[Dict[int, str]],
-=======
         class_names: List[str],
         class_names_to_use: List[str],
->>>>>>> 6b34c698
         n_image_channels: int = 3,
         threshold_value: float = 0.5,
         images_extractor: Optional[Callable] = None,
@@ -32,10 +24,7 @@
         )
         formatter = SegmentationBatchFormatter(
             class_names=class_names,
-<<<<<<< HEAD
-=======
             class_names_to_use=class_names_to_use,
->>>>>>> 6b34c698
             n_image_channels=n_image_channels,
             threshold_value=threshold_value,
         )
