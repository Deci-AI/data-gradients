--- conflicted
+++ resolved
@@ -24,48 +24,6 @@
     def parse_path(path: str) -> List[Union[str, int]]:
         """Parse the path to an object into a list of indexes.
 
-<<<<<<< HEAD
-def parse_path(path: str) -> List[Union[str, int]]:
-    """Parse the path to an object into a list of indexes.
-
-    >>> parse_path("field1.field12[0]") # parsing path to {"field1": {"field12": [<object>, ...], ...}, ...}
-    ["field1", "field12", 0]  # data["field1"]["field12"][0] = <object>
-
-    :param path: Path to the object as a string
-    """
-    pattern = r"\.|\[(\d+)\]"
-
-    result = re.split(pattern, path)
-    result = [int(x) if x.isdigit() else x for x in result if x and x != "."]
-
-    return result
-
-
-def prompt_user_for_data_keys(objs: Any, name: str) -> List[str]:
-    """Extract out of objs all the potential fields of type [torch.Tensor, np.ndarray, PIL.Image], and then
-    asks the user to input which of the above keys mapping is the right one in order to retrieve the correct data (either images or labels).
-
-    :param objs:        Dictionary of json-like structure.
-    :param name:        The type of your targeted field ('image', 'label', ...). This is only for display purpose.
-    :return:            List of keys that if you iterate with the Get Operation (d[k]) through all of them, you will get the data you intended.
-                        e.g. ["field1", "field12", 0]  # objs["field1"]["field12"][0] = <object>
-    """
-
-    if not (isinstance(objs, dict) or is_valid_json(objs)):
-        raise NotImplementedError(f"type{type(objs)} not currently supported")
-
-    paths = []
-    printable_mapping = objects_mapping(objs, path="", targets=paths)
-    printable_mapping = json.dumps(printable_mapping, indent=4)
-    main_question = f"Which element is the {name} ?"
-
-    options = [f"{k}: {v}" for k, v in paths]
-    selected_option = ask_user(main_question=main_question, options=options, optional_description=printable_mapping)
-    selected_path = selected_option.split(":")[0]
-
-    keys = parse_path(selected_path)
-    return keys
-=======
         >>> parse_path("field1.field12[0]") # parsing path to {"field1": {"field12": [<object>, ...], ...}, ...}
         ["field1", "field12", 0]  # data["field1"]["field12"][0] = <object>
 
@@ -88,7 +46,6 @@
         :return:            List of keys that if you iterate with the Get Operation (d[k]) through all of them, you will get the data you intended.
                             e.g. ["field1", "field12", 0]  # objs["field1"]["field12"][0] = <object>
         """
->>>>>>> 9ac4090a
 
         if not (isinstance(objs, dict) or TensorExtractor.is_valid_json(objs)):
             raise NotImplementedError(f"type{type(objs)} not currently supported")
@@ -105,55 +62,6 @@
         keys = TensorExtractor.parse_path(selected_path)
         return keys
 
-<<<<<<< HEAD
-def objects_mapping(obj: Any, path: str, targets: List[Tuple[str, str]]) -> Any:
-    """Recursive function for "digging" into the mapping object it received and save a "path" to the target.
-    Target is defined as one of [torch.Tensor, np.ndarray, PIL.Image]. If got Mapping / Sequence -> continue recursion.
-
-    :param obj:     Recursively returned object
-    :param path:    Current path - not achieved a target yet
-    :param targets: List of tuples (path.to.object, object_type)
-    """
-    if isinstance(obj, Mapping):
-        printable_map = {}
-        for k, v in obj.items():
-            new_path = f"{path}.{k}" if path else k
-            printable_map[k] = objects_mapping(v, new_path, targets)
-    elif isinstance(obj, Sequence) and not isinstance(obj, str):
-        printable_map = []
-        for i, v in enumerate(obj):
-            new_path = f"{path}[{i}]"
-            printable_map.append(objects_mapping(v, new_path, targets))
-    elif isinstance(obj, str):
-        return "string"
-    elif isinstance(obj, torch.Tensor):
-        printable_map = "Tensor"
-        targets.append((path, printable_map))
-    elif isinstance(obj, ndarray):
-        printable_map = "ndarray"
-        targets.append((path, printable_map))
-    elif isinstance(obj, Image.Image):
-        printable_map = "PIL Image"
-        targets.append((path, printable_map))
-    else:
-        raise RuntimeError(
-            f"Unsupported object! Object found has a type of {type(obj)} which is not supported for now.\n"
-            f"Supported types: [Mapping, Sequence, String, Tensor, Numpy array, PIL Image]"
-        )
-    return printable_map
-
-
-def traverse_nested_data_structure(data: Mapping, keys: List[str]) -> Any:
-    """Traverse a nested data structure and returns the value at the specified key path.
-
-    :param data:    Nested data structure like dict, defaultdict or OrderedDict
-    :param keys:    List of strings representing the keys in the data structure
-    :return:        Value at the specified key path in the data structure
-    """
-    for key in keys:
-        data = data[key]
-    return data
-=======
     @staticmethod
     def is_valid_json(myjson: str) -> bool:
         """Check if an object is a JSON serialized object or not.
@@ -215,5 +123,4 @@
         """
         for key in keys:
             data = data[key]
-        return data
->>>>>>> 9ac4090a
+        return data