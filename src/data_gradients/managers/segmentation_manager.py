from typing import Optional, Iterable, Dict, Callable

from data_gradients.managers.abstract_manager import AnalysisManagerAbstract
from data_gradients.config.utils import load_report_feature_extractors
from data_gradients.batch_processors.segmentation import SegmentationBatchProcessor
from data_gradients.visualize.image_samplers.segmentation import SegmentationImageSampleManager


class SegmentationAnalysisManager(AnalysisManagerAbstract):
    """
    Main semantic segmentation manager class.
    Definition of task name, task-related preprocessor and parsing related configuration file
    """

    def __init__(
        self,
        *,
        report_title: str,
        class_names: Optional[Dict[int, str]] = None,
        n_classes: Optional[int] = None,
        train_data: Iterable,
        val_data: Optional[Iterable] = None,
        report_subtitle: Optional[str] = None,
        config_name: str = "semantic_segmentation",
        log_dir: Optional[str] = None,
        id_to_name: Optional[Dict] = None,
        batches_early_stop: int = 999,
        images_extractor: Callable = None,
        labels_extractor: Callable = None,
        num_image_channels: int = 3,
        threshold_soft_labels: float = 0.5,
        samples_to_visualize: int = 10,
    ):
        """
        Constructor of semantic-segmentation manager which controls the analyzer

        :param report_title:            Title of the report. Will be used to save the report
        :param report_subtitle:         Subtitle of the report
        :param class_names:             Mapping of ids to class names. Ids not mapped will be ignored. If None, the class names will be the class ids.
        :param n_classes:               Number of classes. Mutually exclusive with `class_names`.
        :param train_data:              Iterable object contains images and labels of the training dataset
        :param val_data:                Iterable object contains images and labels of the validation dataset
        :param config_name:             Name of the hydra configuration file
        :param log_dir:                 Directory where to save the logs. By default uses the current working directory
        :param id_to_name:              Class ID to class names mapping (Dictionary)
        :param batches_early_stop:      Maximum number of batches to run in training (early stop)
        :param images_extractor:
        :param labels_extractor:
        :param num_image_channels:      Number of channels for each image in the dataset
        :param threshold_soft_labels:   Threshold for converting soft labels to binary labels
        :param samples_to_visualize:    Number of samples to visualize at tensorboard [0-n]
        """

        if n_classes and class_names:
            raise RuntimeError("`class_names` and `n_classes` cannot be specified at the same time")
        if n_classes is None and class_names is None:
            raise RuntimeError("Either `class_names` or `n_classes` must be specified")

        class_names = class_names if class_names else {i: str(i) for i in range(n_classes)}
        n_classes = len(class_names)

        batch_processor = SegmentationBatchProcessor(
            class_names=class_names,
            images_extractor=images_extractor,
            labels_extractor=labels_extractor,
            n_image_channels=num_image_channels,
            threshold_value=threshold_soft_labels,
        )

<<<<<<< HEAD
        feature_extractors = load_extractors(config_name=config_name, overrides={"number_of_classes": n_classes})
=======
        grouped_feature_extractors = load_report_feature_extractors(config_name=config_name)
>>>>>>> 1daf539b

        image_sample_manager = SegmentationImageSampleManager(n_samples=samples_to_visualize)

        super().__init__(
            report_title=report_title,
            report_subtitle=report_subtitle,
            train_data=train_data,
            val_data=val_data,
            batch_processor=batch_processor,
            grouped_feature_extractors=grouped_feature_extractors,
            log_dir=log_dir,
            id_to_name=id_to_name,
            batches_early_stop=batches_early_stop,
            image_sample_manager=image_sample_manager,
        )<|MERGE_RESOLUTION|>--- conflicted
+++ resolved
@@ -67,11 +67,7 @@
             threshold_value=threshold_soft_labels,
         )
 
-<<<<<<< HEAD
-        feature_extractors = load_extractors(config_name=config_name, overrides={"number_of_classes": n_classes})
-=======
         grouped_feature_extractors = load_report_feature_extractors(config_name=config_name)
->>>>>>> 1daf539b
 
         image_sample_manager = SegmentationImageSampleManager(n_samples=samples_to_visualize)
 
