--- conflicted
+++ resolved
@@ -1,15 +1,9 @@
 from typing import Optional, Iterable, List, Dict, Callable
 
 from data_gradients.managers.abstract_manager import AnalysisManagerAbstract
-<<<<<<< HEAD
 from data_gradients.config.utils import load_feature_extractors
 from data_gradients.batch_processors.segmentation import SegmentationBatchProcessor
-from data_gradients.visualize.image_visualizer import SegmentationImageVisualizer
-=======
-from data_gradients.preprocess.segmentation_preprocess import SegmentationPreprocessor
-from data_gradients.config.utils import load_extractors
-from data_gradients.visualize.image_visualizer import SegmentationImageSampleManager
->>>>>>> e8657884
+from data_gradients.visualize.image_samplers.segmentation import SegmentationImageSampleManager
 
 
 class SegmentationAnalysisManager(AnalysisManagerAbstract):
@@ -67,7 +61,7 @@
 
         feature_extractors = load_feature_extractors(config_name=config_name, overrides={"number_of_classes": n_classes, "ignore_labels": ignore_labels})
 
-        visualizer = SegmentationImageSampleManager(n_samples=samples_to_visualize)
+        image_sample_manager = SegmentationImageSampleManager(n_samples=samples_to_visualize)
 
         super().__init__(
             train_data=train_data,
@@ -78,5 +72,5 @@
             id_to_name=id_to_name,
             batches_early_stop=batches_early_stop,
             short_run=short_run,
-            image_sample_manager=visualizer,
+            image_sample_manager=image_sample_manager,
         )