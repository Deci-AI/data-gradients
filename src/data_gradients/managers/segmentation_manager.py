<<<<<<< HEAD
from typing import Optional, Iterable, Dict, Callable
=======
from typing import Optional, Iterable, Dict, Callable, List
>>>>>>> 6b34c698

from data_gradients.managers.abstract_manager import AnalysisManagerAbstract
from data_gradients.config.utils import load_report_feature_extractors
from data_gradients.batch_processors.segmentation import SegmentationBatchProcessor


class SegmentationAnalysisManager(AnalysisManagerAbstract):
    """
    Main semantic segmentation manager class.
    Definition of task name, task-related preprocessor and parsing related configuration file
    """

    def __init__(
        self,
        *,
        report_title: str,
<<<<<<< HEAD
        class_names: Optional[Dict[int, str]] = None,
=======
        class_names: Optional[List[str]] = None,
        class_names_to_use: Optional[List[str]] = None,
>>>>>>> 6b34c698
        n_classes: Optional[int] = None,
        train_data: Iterable,
        val_data: Optional[Iterable] = None,
        report_subtitle: Optional[str] = None,
        config_name: str = "semantic_segmentation",
        log_dir: Optional[str] = None,
        id_to_name: Optional[Dict] = None,
        batches_early_stop: int = 999,
        images_extractor: Callable = None,
        labels_extractor: Callable = None,
        num_image_channels: int = 3,
        threshold_soft_labels: float = 0.5,
    ):
        """
        Constructor of semantic-segmentation manager which controls the analyzer

        :param report_title:            Title of the report. Will be used to save the report
        :param report_subtitle:         Subtitle of the report
<<<<<<< HEAD
        :param class_names:             Mapping of ids to class names. Ids not mapped will be ignored. If None, the class names will be the class ids.
        :param n_classes:               Number of classes. Mutually exclusive with `class_names`.
=======
        :param class_names:             List of all class names in the dataset. The index should represent the class_id. Mutually exclusive with `n_classes`
        :param class_names_to_use:      List of class names that we should use for analysis.
        :param n_classes:               Number of classes. Mutually exclusive with `class_names`. If set, `class_names` will be a list of `class_ids`.
>>>>>>> 6b34c698
        :param train_data:              Iterable object contains images and labels of the training dataset
        :param val_data:                Iterable object contains images and labels of the validation dataset
        :param config_name:             Name of the hydra configuration file
        :param log_dir:                 Directory where to save the logs. By default uses the current working directory
        :param id_to_name:              Class ID to class names mapping (Dictionary)
        :param batches_early_stop:      Maximum number of batches to run in training (early stop)
        :param images_extractor:
        :param labels_extractor:
        :param num_image_channels:      Number of channels for each image in the dataset
        :param threshold_soft_labels:   Threshold for converting soft labels to binary labels
        """

        # Check values of `n_classes` and `class_names` to define `class_names`.
        if n_classes and class_names:
            raise RuntimeError("`class_names` and `n_classes` cannot be specified at the same time")
        elif n_classes is None and class_names is None:
            raise RuntimeError("Either `class_names` or `n_classes` must be specified")
<<<<<<< HEAD

        class_names = class_names if class_names else {i: str(i) for i in range(n_classes)}
        n_classes = len(class_names)

        batch_processor = SegmentationBatchProcessor(
            class_names=class_names,
=======
        class_names = class_names if class_names else list(map(str, range(n_classes)))

        # Define `class_names_to_use`
        if class_names_to_use:
            invalid_class_names_to_use = set(class_names_to_use) - set(class_names)
            if invalid_class_names_to_use != set():
                raise RuntimeError(f"You defined `class_names_to_use` with classes that are not listed in `class_names`: {invalid_class_names_to_use}")
        class_names_to_use = class_names_to_use or class_names

        batch_processor = SegmentationBatchProcessor(
            class_names=class_names,
            class_names_to_use=class_names_to_use,
>>>>>>> 6b34c698
            images_extractor=images_extractor,
            labels_extractor=labels_extractor,
            n_image_channels=num_image_channels,
            threshold_value=threshold_soft_labels,
        )

<<<<<<< HEAD
        feature_extractors = load_extractors(config_name=config_name, overrides={"number_of_classes": n_classes})

        image_sample_manager = SegmentationImageSampleManager(n_samples=samples_to_visualize)
=======
        grouped_feature_extractors = load_report_feature_extractors(config_name=config_name)
>>>>>>> 6b34c698

        super().__init__(
            report_title=report_title,
            report_subtitle=report_subtitle,
            train_data=train_data,
            val_data=val_data,
            batch_processor=batch_processor,
            grouped_feature_extractors=grouped_feature_extractors,
            log_dir=log_dir,
            id_to_name=id_to_name,
            batches_early_stop=batches_early_stop,
        )<|MERGE_RESOLUTION|>--- conflicted
+++ resolved
@@ -1,8 +1,4 @@
-<<<<<<< HEAD
-from typing import Optional, Iterable, Dict, Callable
-=======
 from typing import Optional, Iterable, Dict, Callable, List
->>>>>>> 6b34c698
 
 from data_gradients.managers.abstract_manager import AnalysisManagerAbstract
 from data_gradients.config.utils import load_report_feature_extractors
@@ -19,12 +15,8 @@
         self,
         *,
         report_title: str,
-<<<<<<< HEAD
-        class_names: Optional[Dict[int, str]] = None,
-=======
         class_names: Optional[List[str]] = None,
         class_names_to_use: Optional[List[str]] = None,
->>>>>>> 6b34c698
         n_classes: Optional[int] = None,
         train_data: Iterable,
         val_data: Optional[Iterable] = None,
@@ -43,14 +35,9 @@
 
         :param report_title:            Title of the report. Will be used to save the report
         :param report_subtitle:         Subtitle of the report
-<<<<<<< HEAD
-        :param class_names:             Mapping of ids to class names. Ids not mapped will be ignored. If None, the class names will be the class ids.
-        :param n_classes:               Number of classes. Mutually exclusive with `class_names`.
-=======
         :param class_names:             List of all class names in the dataset. The index should represent the class_id. Mutually exclusive with `n_classes`
         :param class_names_to_use:      List of class names that we should use for analysis.
         :param n_classes:               Number of classes. Mutually exclusive with `class_names`. If set, `class_names` will be a list of `class_ids`.
->>>>>>> 6b34c698
         :param train_data:              Iterable object contains images and labels of the training dataset
         :param val_data:                Iterable object contains images and labels of the validation dataset
         :param config_name:             Name of the hydra configuration file
@@ -68,14 +55,6 @@
             raise RuntimeError("`class_names` and `n_classes` cannot be specified at the same time")
         elif n_classes is None and class_names is None:
             raise RuntimeError("Either `class_names` or `n_classes` must be specified")
-<<<<<<< HEAD
-
-        class_names = class_names if class_names else {i: str(i) for i in range(n_classes)}
-        n_classes = len(class_names)
-
-        batch_processor = SegmentationBatchProcessor(
-            class_names=class_names,
-=======
         class_names = class_names if class_names else list(map(str, range(n_classes)))
 
         # Define `class_names_to_use`
@@ -88,20 +67,13 @@
         batch_processor = SegmentationBatchProcessor(
             class_names=class_names,
             class_names_to_use=class_names_to_use,
->>>>>>> 6b34c698
             images_extractor=images_extractor,
             labels_extractor=labels_extractor,
             n_image_channels=num_image_channels,
             threshold_value=threshold_soft_labels,
         )
 
-<<<<<<< HEAD
-        feature_extractors = load_extractors(config_name=config_name, overrides={"number_of_classes": n_classes})
-
-        image_sample_manager = SegmentationImageSampleManager(n_samples=samples_to_visualize)
-=======
         grouped_feature_extractors = load_report_feature_extractors(config_name=config_name)
->>>>>>> 6b34c698
 
         super().__init__(
             report_title=report_title,
