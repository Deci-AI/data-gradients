from typing import Optional, Iterable, List, Dict, Callable

import hydra
from omegaconf import OmegaConf

from data_gradients.logging.logger import Logger
from data_gradients.logging.segmentation.tensorboard_logger import (
    SegmentationTensorBoardLogger,
)
from data_gradients.managers.abstract_manager import AnalysisManagerAbstract
from data_gradients.preprocess.segmentation_preprocess import SegmentationPreprocessor

OmegaConf.register_new_resolver("merge", lambda x, y: x + y)


class SegmentationAnalysisManager(AnalysisManagerAbstract):
    """
    Main semantic segmentation manager class.
    Definition of task name, task-related preprocessor and parsing related configuration file
    """

    TASK = "semantic_segmentation"

    def __init__(
        self,
        *,
        num_classes: int,
        train_data: Iterable,
        ignore_labels: List[int] = None,
        val_data: Optional[Iterable] = None,
        samples_to_visualize: int = 10,
        id_to_name: Optional[Dict] = None,
        batches_early_stop: int = 999,
        images_extractor: Callable = None,
        labels_extractor: Callable = None,
        num_image_channels: int = 3,
        threshold_soft_labels: float = 0.5,
        short_run: bool = False
    ):
        """
        Constructor of semantic-segmentation manager which controls the analyzer
        :param num_classes: Number of valid classes to analyze
        :param train_data: Iterable object contains images and labels of the training dataset
        :param ignore_labels: List of not-valid labeled classes such as background.
        :param val_data: Iterable object contains images and labels of the validation dataset
        :param samples_to_visualize: Number of samples to visualize at tensorboard [0-n]
        :param id_to_name: Class ID to class names mapping (Dictionary)
        """
        super().__init__(
            train_data=train_data,
            val_data=val_data,
<<<<<<< HEAD
            log_writer=Logger(
                tb_logger=SegmentationTensorBoardLogger(samples_to_visualize)
            ),
=======
            logger=Logger(tb_logger=SegmentationTensorBoardLogger(samples_to_visualize)),
>>>>>>> 9d71b4c5
            id_to_name=id_to_name,
            batches_early_stop=batches_early_stop,
            short_run=short_run,
        )

        self._preprocessor = SegmentationPreprocessor(
            num_classes=num_classes,
            ignore_labels=ignore_labels,
            images_extractor=images_extractor,
            labels_extractor=labels_extractor,
            num_image_channels=num_image_channels,
            threshold_value=threshold_soft_labels,
        )

        self._parse_cfg()

    def _parse_cfg(self) -> None:
        """
        Parsing semantic segmentation configuration file with number of classes and ignore labels
        """
        hydra.initialize(config_path="../config/", version_base="1.2")
        self._cfg = hydra.compose(config_name=self.TASK)
        # Could add those parameters with no defining them in if disabling strict mode
        self._cfg.number_of_classes = self._preprocessor.number_of_classes
        self._cfg.ignore_labels = self._preprocessor.ignore_labels<|MERGE_RESOLUTION|>--- conflicted
+++ resolved
@@ -49,13 +49,7 @@
         super().__init__(
             train_data=train_data,
             val_data=val_data,
-<<<<<<< HEAD
-            log_writer=Logger(
-                tb_logger=SegmentationTensorBoardLogger(samples_to_visualize)
-            ),
-=======
-            logger=Logger(tb_logger=SegmentationTensorBoardLogger(samples_to_visualize)),
->>>>>>> 9d71b4c5
+            log_writer=Logger(tb_logger=SegmentationTensorBoardLogger(samples_to_visualize)),
             id_to_name=id_to_name,
             batches_early_stop=batches_early_stop,
             short_run=short_run,
