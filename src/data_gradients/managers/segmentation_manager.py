--- conflicted
+++ resolved
@@ -15,17 +15,12 @@
     def __init__(
         self,
         *,
-<<<<<<< HEAD
+        report_title: str,
         class_names: Optional[Dict[int, str]] = None,
         n_classes: Optional[int] = None,
-=======
-        report_title: str,
->>>>>>> c6b4cd7e
         train_data: Iterable,
         val_data: Optional[Iterable] = None,
         report_subtitle: Optional[str] = None,
-        class_names: Optional[List[str]] = None,
-        n_classes: Optional[int] = None,
         config_name: str = "semantic_segmentation",
         log_dir: Optional[str] = None,
         id_to_name: Optional[Dict] = None,
@@ -39,13 +34,9 @@
         """
         Constructor of semantic-segmentation manager which controls the analyzer
 
-<<<<<<< HEAD
-        :param class_names:             Mapping of ids to class names. Ids not mapped will be ignored. If None, the class names will be the class ids.
-=======
         :param report_title:            Title of the report. Will be used to save the report
         :param report_subtitle:         Subtitle of the report
-        :param class_names:             List of class names. If None, the class names will be the class ids.
->>>>>>> c6b4cd7e
+        :param class_names:             Mapping of ids to class names. Ids not mapped will be ignored. If None, the class names will be the class ids.
         :param n_classes:               Number of classes. Mutually exclusive with `class_names`.
         :param train_data:              Iterable object contains images and labels of the training dataset
         :param val_data:                Iterable object contains images and labels of the validation dataset
