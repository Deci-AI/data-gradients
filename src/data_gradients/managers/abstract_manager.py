import os
import abc
import logging
import json
from typing import Iterable, List, Dict, Optional
from itertools import zip_longest
from logging import getLogger
from datetime import datetime
import tqdm

from data_gradients.feature_extractors import AbstractFeatureExtractor
from data_gradients.batch_processors.base import BatchProcessor
from data_gradients.feature_extractors.common import SummaryStats
from data_gradients.visualize.seaborn_renderer import SeabornRenderer

from data_gradients.utils.pdf_writer import ResultsContainer, Section, FeatureSummary, PDFWriter, assets


import shutil

logging.basicConfig(level=logging.WARNING)

logger = getLogger(__name__)


class AnalysisManagerAbstract(abc.ABC):
    """
    Main dataset analyzer manager abstract class.
    """

    def __init__(
        self,
        *,
        report_title: str,
        train_data: Iterable,
        val_data: Optional[Iterable] = None,
        report_subtitle: Optional[str] = None,
        log_dir: Optional[str] = None,
        batch_processor: BatchProcessor,
        grouped_feature_extractors: Dict[str, List[AbstractFeatureExtractor]],
        id_to_name: Dict,
        batches_early_stop: Optional[int] = None,
    ):
        """
        :param report_title:        Title of the report. Will be used to save the report
        :param report_subtitle:     Subtitle of the report
        :param train_data:          Iterable object contains images and labels of the training dataset
        :param val_data:            Iterable object contains images and labels of the validation dataset
        :param log_dir:             Directory where to save the logs. By default uses the current working directory
        :param batch_processor:     Batch processor object to be used before extracting features
        :param grouped_feature_extractors:  List of feature extractors to be used
        :param id_to_name:          Dictionary mapping class IDs to class names
        :param batches_early_stop:  Maximum number of batches to run in training (early stop)
        """
        # Static parameters
        if log_dir is None:
            log_dir = os.path.join(os.getcwd(), "logs", report_title.replace(" ", "_"))
            logger.info(f"`log_dir` was not set, so the logs will be saved in {log_dir}")

        session_id = datetime.now().strftime("%Y%m%d-%H%M%S")
<<<<<<< HEAD
        self.report_name = "Report.pdf"
=======
        self.log_filename = "summary.json"
>>>>>>> 0fe79aa1
        self.log_dir = log_dir  # Main logging directory. Latest run results will be saved here.
        self.archive_dir = os.path.join(log_dir, "archive_" + session_id)  # A duplicate of the results will be saved here as well.

        self.report_title = report_title
        self.report_subtitle = report_subtitle or datetime.strftime(datetime.now(), "%m:%H %B %d, %Y")

        # WRITERS
        self.renderer = SeabornRenderer()
        self.pdf_writer = PDFWriter(title=report_title, subtitle=report_subtitle, html_template=assets.html.doc_template)

        # DATA
        if batches_early_stop:
            logger.info(f"Running with `batches_early_stop={batches_early_stop}`: Only the first {batches_early_stop} batches will be analyzed.")
        self.batches_early_stop = batches_early_stop
        self.train_size = len(train_data) if hasattr(train_data, "__len__") else None
        self.val_size = len(val_data) if hasattr(val_data, "__len__") else None

        self.train_iter = iter(train_data)
        self.val_iter = iter(val_data) if val_data is not None else iter([])

        # FEATURES
        self.batch_processor = batch_processor
        self.grouped_feature_extractors = grouped_feature_extractors

        self._train_iters_done = 0
        self._val_iters_done = 0
        self._train_batch_size = None
        self._val_batch_size = None
        self._stopped_early = None

    def execute(self):
        """
        Execute method take batch from train & val data iterables, submit a thread to it and runs the extractors.
        Method finish it work after both train & val iterables are exhausted.
        """

        print(
            f"  - Executing analysis with: \n"
            f"  - batches_early_stop: {self.batches_early_stop} \n"
            f"  - len(train_data): {self.train_size} \n"
            f"  - len(val_data): {self.val_size} \n"
            f"  - log directory: {self.log_dir} \n"
            f"  - Archive directory: {self.archive_dir} \n"
            f"  - feature extractor list: {self.grouped_feature_extractors}"
        )

        datasets_tqdm = tqdm.tqdm(
            zip_longest(self.train_iter, self.val_iter, fillvalue=None),
            desc="Analyzing... ",
            total=self.n_batches,
        )

        self._train_iters_done, self._val_iters_done = 0, 0
        self._stopped_early = False

        for i, (train_batch, val_batch) in enumerate(datasets_tqdm):

            if i == self.batches_early_stop:
                self._stopped_early = True
                break

            if train_batch is not None:
                for sample in self.batch_processor.process(train_batch, split="train"):
                    for feature_extractors in self.grouped_feature_extractors.values():
                        for feature_extractor in feature_extractors:
                            feature_extractor.update(sample)
                    self._train_iters_done += 1

            if self._train_batch_size is None:
                self._train_batch_size = self._train_iters_done

            if val_batch is not None:
                for sample in self.batch_processor.process(val_batch, split="val"):
                    for feature_extractors in self.grouped_feature_extractors.values():
                        for feature_extractor in feature_extractors:
                            feature_extractor.update(sample)
                    self._val_iters_done += 1

            if self._val_batch_size is None:
                self._val_batch_size = self._val_iters_done

    def post_process(self, interrupted=False):
        """
        Post process method runs on all feature extractors, concurrently on valid and train extractors, send each
        of them a matplotlib ax(es) and gets in return the ax filled with the feature extractor information.
        Then, it logs the information through the logging.
        :return:
        """
        images_created = []

        summary = ResultsContainer()
        for section_name, feature_extractors in self.grouped_feature_extractors.items():
            section = Section(section_name)
            for feature_extractor in feature_extractors:
<<<<<<< HEAD
                feature = feature_extractor.aggregate()

                self.write_json(data=dict(title=feature_extractor.title, data=feature.json), output_dir=self.archive_dir, filename="stats.json")
=======
                try:
                    feature = feature_extractor.aggregate()
                    f = self.renderer.render(feature.data, feature.plot_options)
                    feature_json = feature.json
                    feature_error = ""
                except Exception as e:
                    f = None
                    feature_json = {"error": str(e)}
                    feature_error = (
                        f"Feature extraction error. Check out the log file for more details:<br/>"
                        f"<em>{os.path.join(self.archive_dir, self.log_filename)}</em>"
                    )
>>>>>>> 0fe79aa1

                if f is not None:
                    image_name = feature_extractor.__class__.__name__ + ".svg"
                    image_path = os.path.join(self.archive_dir, image_name)
                    f.savefig(image_path, dpi=1200)
                    images_created.append(image_path)
                else:
                    image_path = None

                # Save in the main directory and in the archive directory
                self.write_json(data=dict(title=feature_extractor.title, data=feature_json), output_dir=self.log_dir, filename=self.log_filename)
                self.write_json(data=dict(title=feature_extractor.title, data=feature_json), output_dir=self.archive_dir, filename=self.log_filename)

                if feature_error:
                    warning = feature_error
                elif isinstance(feature_extractor, SummaryStats) and (interrupted or (self.batches_early_stop and self._stopped_early)):
                    warning = self._create_samples_iterated_warning()
                else:
                    warning = feature_extractor.warning

                section.add_feature(
                    FeatureSummary(
                        name=feature_extractor.title,
                        description=feature_extractor.description,
                        image_path=image_path,
                        warning=warning,
                        notice=feature_extractor.notice,
                    )
                )
            summary.add_section(section)

        # Save in the main directory and in the archive directory
        self.pdf_writer.write(results_container=summary, output_filename=os.path.join(self.archive_dir, "Report.pdf"))

        print("Features extracted successfully!")
        print("Now writting the report, this may take a dozen of seconds...")
        copy_files_by_list(source_dir=self.archive_dir, dest_dir=self.log_dir, file_list=["stats.json", self.report_name])

        # Cleanup of generated images
        for image_created in images_created:
            os.remove(image_created)

    def close(self):
        """Safe logging closing"""
        print(f'{"*" * 100}')
        print("We have finished evaluating your dataset!")
        print("The results can be seen in:")
        print(f"    - {self.log_dir}")
        print(f"    - {self.archive_dir}")

    def run(self):
        """
        Run method activating build, execute, post process and close the manager.
        """
        interrupted = False
        try:
            self.execute()
        except KeyboardInterrupt as e:
            logger.info(
                "[EXECUTION HAS BEEN INTERRUPTED]... "
                "Please wait until SOFT-TERMINATION process finishes and saves the report and log files before terminating..."
            )
            logger.info("For HARD Termination - Stop the process again")
            interrupted = e is not None
        self.post_process(interrupted=interrupted)
        self.close()

    @property
    def n_batches(self) -> Optional[int]:
        """Number of batches to analyze if available, None otherwise."""
        if self.train_size is None or self.val_size is None:
            return self.batches_early_stop

        n_batches_available = max(self.train_size, self.val_size)
        n_batches_early_stop = self.batches_early_stop or float("inf")
        return min(n_batches_early_stop, n_batches_available)

    @staticmethod
    def write_json(data: Dict, output_dir: str, filename: str):
        os.makedirs(output_dir, exist_ok=True)
        output_path = os.path.join(output_dir, filename)
        with open(output_path, "a") as f:
            json.dump(data, f, indent=4)

    def _create_samples_iterated_warning(self) -> str:
        if self.train_size is None or self._train_batch_size is None:
            total_train_samples = "unknown amount of "
            portion_train = ""
        else:
            total_train_samples = self.train_size * self._train_batch_size
            portion_train = f" ({self._train_iters_done/total_train_samples:.1%})"

        if self.val_size is None or self._val_batch_size is None:
            total_val_samples = "unknown amount of "
            portion_val = ""

        else:
            total_val_samples = self.val_size * self._val_batch_size
            portion_val = f" ({self._val_iters_done/total_val_samples:.1%})"

        msg_head = "The results presented in this report cover only a subset of the data.\n"
        msg_train = f"Train set: {self._train_iters_done} out of {total_train_samples} samples were analyzed{portion_train}.\n"
        msg_val = f"Validation set: {self._val_iters_done} out of {total_val_samples} samples were analyzed{portion_val}.\n "
        return msg_head + msg_train + msg_val


def copy_files_by_list(file_list: List[str], source_dir: str, dest_dir: str) -> None:
    """Copy a list of files from the source directory to the destination directory.

    :param file_list:   List of filenames to be copied.
    :param source_dir:  Path of the source directory.
    :param dest_dir:    Path of the destination directory.
    """
    for file_name in file_list:
        source_file_path = os.path.join(source_dir, file_name)
        os.makedirs(dest_dir, exist_ok=True)
        if os.path.isfile(source_file_path):
            dest_file_path = os.path.join(dest_dir, file_name)
            shutil.copy(source_file_path, dest_file_path)<|MERGE_RESOLUTION|>--- conflicted
+++ resolved
@@ -58,11 +58,8 @@
             logger.info(f"`log_dir` was not set, so the logs will be saved in {log_dir}")
 
         session_id = datetime.now().strftime("%Y%m%d-%H%M%S")
-<<<<<<< HEAD
         self.report_name = "Report.pdf"
-=======
         self.log_filename = "summary.json"
->>>>>>> 0fe79aa1
         self.log_dir = log_dir  # Main logging directory. Latest run results will be saved here.
         self.archive_dir = os.path.join(log_dir, "archive_" + session_id)  # A duplicate of the results will be saved here as well.
 
@@ -157,11 +154,6 @@
         for section_name, feature_extractors in self.grouped_feature_extractors.items():
             section = Section(section_name)
             for feature_extractor in feature_extractors:
-<<<<<<< HEAD
-                feature = feature_extractor.aggregate()
-
-                self.write_json(data=dict(title=feature_extractor.title, data=feature.json), output_dir=self.archive_dir, filename="stats.json")
-=======
                 try:
                     feature = feature_extractor.aggregate()
                     f = self.renderer.render(feature.data, feature.plot_options)
@@ -174,7 +166,6 @@
                         f"Feature extraction error. Check out the log file for more details:<br/>"
                         f"<em>{os.path.join(self.archive_dir, self.log_filename)}</em>"
                     )
->>>>>>> 0fe79aa1
 
                 if f is not None:
                     image_name = feature_extractor.__class__.__name__ + ".svg"
@@ -184,8 +175,6 @@
                 else:
                     image_path = None
 
-                # Save in the main directory and in the archive directory
-                self.write_json(data=dict(title=feature_extractor.title, data=feature_json), output_dir=self.log_dir, filename=self.log_filename)
                 self.write_json(data=dict(title=feature_extractor.title, data=feature_json), output_dir=self.archive_dir, filename=self.log_filename)
 
                 if feature_error:
@@ -206,12 +195,11 @@
                 )
             summary.add_section(section)
 
-        # Save in the main directory and in the archive directory
+        print("Features extracted successfully!")
+        print("Now writing the report, this may take around 10 seconds...")
+
         self.pdf_writer.write(results_container=summary, output_filename=os.path.join(self.archive_dir, "Report.pdf"))
-
-        print("Features extracted successfully!")
-        print("Now writting the report, this may take a dozen of seconds...")
-        copy_files_by_list(source_dir=self.archive_dir, dest_dir=self.log_dir, file_list=["stats.json", self.report_name])
+        copy_files_by_list(source_dir=self.archive_dir, dest_dir=self.log_dir, file_list=[self.log_filename, self.report_name])
 
         # Cleanup of generated images
         for image_created in images_created:
