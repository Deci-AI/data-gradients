import os
import abc
import logging
import json
from typing import Iterable, List, Dict, Optional
from itertools import zip_longest
from logging import getLogger
from datetime import datetime
import tqdm

from data_gradients.feature_extractors import AbstractFeatureExtractor
from data_gradients.batch_processors.base import BatchProcessor
from data_gradients.feature_extractors.common import SummaryStats
from data_gradients.visualize.seaborn_renderer import SeabornRenderer

from data_gradients.utils.pdf_writer import ResultsContainer, Section, FeatureSummary, PDFWriter, assets

logging.basicConfig(level=logging.WARNING)

logger = getLogger(__name__)


class AnalysisManagerAbstract(abc.ABC):
    """
    Main dataset analyzer manager abstract class.
    """

    def __init__(
        self,
        *,
        report_title: str,
        train_data: Iterable,
        val_data: Optional[Iterable] = None,
        report_subtitle: Optional[str] = None,
        log_dir: Optional[str] = None,
        batch_processor: BatchProcessor,
        grouped_feature_extractors: Dict[str, List[AbstractFeatureExtractor]],
        id_to_name: Dict,
        batches_early_stop: Optional[int] = None,
    ):
        """
        :param report_title:        Title of the report. Will be used to save the report
        :param report_subtitle:     Subtitle of the report
        :param train_data:          Iterable object contains images and labels of the training dataset
        :param val_data:            Iterable object contains images and labels of the validation dataset
        :param log_dir:             Directory where to save the logs. By default uses the current working directory
        :param batch_processor:     Batch processor object to be used before extracting features
        :param grouped_feature_extractors:  List of feature extractors to be used
        :param id_to_name:          Dictionary mapping class IDs to class names
        :param batches_early_stop:  Maximum number of batches to run in training (early stop)
        """
        # Static parameters
        if log_dir is None:
            log_dir = os.path.join(os.getcwd(), "logs", report_title.replace(" ", "_"))
            logger.info(f"`log_dir` was not set, so the logs will be saved in {log_dir}")

        session_id = datetime.now().strftime("%Y%m%d-%H%M%S")
        self.log_dir = log_dir  # Main logging directory. Latest run results will be saved here.
        self.archive_dir = os.path.join(log_dir, "archive_" + session_id)  # A duplicate of the results will be saved here as well.

        self.report_title = report_title
        self.report_subtitle = report_subtitle or datetime.strftime(datetime.now(), "%m:%H %B %d, %Y")

        # WRITERS
        self.renderer = SeabornRenderer()
        self.pdf_writer = PDFWriter(title=report_title, subtitle=report_subtitle, html_template=assets.html.doc_template)

        # DATA
        if batches_early_stop:
            logger.info(f"Running with `batches_early_stop={batches_early_stop}`: Only the first {batches_early_stop} batches will be analyzed.")
        self.batches_early_stop = batches_early_stop
        self.train_size = len(train_data) if hasattr(train_data, "__len__") else None
        self.val_size = len(val_data) if hasattr(val_data, "__len__") else None

        self.train_iter = iter(train_data)
        self.val_iter = iter(val_data) if val_data is not None else iter([])

        # FEATURES
        self.batch_processor = batch_processor
        self.grouped_feature_extractors = grouped_feature_extractors

        self._train_iters_done = 0
        self._val_iters_done = 0
        self._train_batch_size = None
        self._val_batch_size = None

    def execute(self):
        """
        Execute method take batch from train & val data iterables, submit a thread to it and runs the extractors.
        Method finish it work after both train & val iterables are exhausted.
        """

        print(
            f"  - Executing analysis with: \n"
            f"  - batches_early_stop: {self.batches_early_stop} \n"
            f"  - len(train_data): {self.train_size} \n"
            f"  - len(val_data): {self.val_size} \n"
            f"  - log directory: {self.log_dir} \n"
            f"  - Archive directory: {self.archive_dir} \n"
            f"  - feature extractor list: {self.grouped_feature_extractors}"
        )

        datasets_tqdm = tqdm.tqdm(
            zip_longest(self.train_iter, self.val_iter, fillvalue=None),
            desc="Analyzing... ",
            total=self.n_batches,
        )

        self._train_iters_done, self._val_iters_done = 0, 0

        for i, (train_batch, val_batch) in enumerate(datasets_tqdm):

            if i == self.batches_early_stop:
                break

            if train_batch is not None:
                for sample in self.batch_processor.process(train_batch, split="train"):
                    for feature_extractors in self.grouped_feature_extractors.values():
                        for feature_extractor in feature_extractors:
                            feature_extractor.update(sample)
                    self._train_iters_done += 1

            if self._train_batch_size is None:
                self._train_batch_size = self._train_iters_done

            if val_batch is not None:
                for sample in self.batch_processor.process(val_batch, split="val"):
                    for feature_extractors in self.grouped_feature_extractors.values():
                        for feature_extractor in feature_extractors:
                            feature_extractor.update(sample)
                    self._val_iters_done += 1

            if self._val_batch_size is None:
                self._val_batch_size = self._val_iters_done

    def post_process(self, interrupted=False):
        """
        Post process method runs on all feature extractors, concurrently on valid and train extractors, send each
        of them a matplotlib ax(es) and gets in return the ax filled with the feature extractor information.
        Then, it logs the information through the logging.
        :return:
        """
        images_created = []

        summary = ResultsContainer()
        for section_name, feature_extractors in self.grouped_feature_extractors.items():
            section = Section(section_name)
            for feature_extractor in feature_extractors:
                feature = feature_extractor.aggregate()

                # Save in the main directory and in the archive directory
                self.write_json(data=dict(title=feature_extractor.title, data=feature.json), output_dir=self.log_dir, filename="stats.json")
                self.write_json(data=dict(title=feature_extractor.title, data=feature.json), output_dir=self.archive_dir, filename="stats.json")

                f = self.renderer.render(feature.data, feature.plot_options)
                if f is not None:
<<<<<<< HEAD
                    image_name = feature_extractor.__class__.__name__ + ".svg"
                    image_path = os.path.join(self.output_folder, image_name)
                    f.savefig(image_path, dpi=1200)
=======
                    image_name = feature_extractor.__class__.__name__ + ".png"
                    image_path = os.path.join(self.archive_dir, image_name)
                    f.savefig(image_path)
>>>>>>> 3be682a1
                    images_created.append(image_path)
                else:
                    image_path = None

                if isinstance(feature_extractor, SummaryStats) and (interrupted or self.batches_early_stop):
                    warning = self._create_samples_iterated_warning()
                else:
                    warning = feature_extractor.warning

                section.add_feature(
                    FeatureSummary(
                        name=feature_extractor.title,
                        description=feature_extractor.description,
                        image_path=image_path,
                        warning=warning,
                        notice=feature_extractor.notice,
                    )
                )
            summary.add_section(section)

        # Save in the main directory and in the archive directory
        self.pdf_writer.write(results_container=summary, output_filename=os.path.join(self.log_dir, "Report.pdf"))
        self.pdf_writer.write(results_container=summary, output_filename=os.path.join(self.archive_dir, "Report.pdf"))

        # Cleanup of generated images
        for image_created in images_created:
            os.remove(image_created)

    def close(self):
        """Safe logging closing"""
        print(f'{"*" * 100}')
        print("We have finished evaluating your dataset!")
        print("The results can be seen in:")
        print(f"    - {self.log_dir}")
        print(f"    - {self.archive_dir}")

    def run(self):
        """
        Run method activating build, execute, post process and close the manager.
        """
        interrupted = False
        try:
            self.execute()
        except KeyboardInterrupt as e:
            logger.info(
                "[EXECUTION HAS BEEN INTERRUPTED]... "
                "Please wait until SOFT-TERMINATION process finishes and saves the report and log files before terminating..."
            )
            logger.info("For HARD Termination - Stop the process again")
            interrupted = e is not None
        self.post_process(interrupted=interrupted)
        self.close()

    @property
    def n_batches(self) -> Optional[int]:
        """Number of batches to analyze if available, None otherwise."""
        if self.train_size is None or self.val_size is None:
            return self.batches_early_stop

        n_batches_available = max(self.train_size, self.val_size)
        n_batches_early_stop = self.batches_early_stop or float("inf")
        return min(n_batches_early_stop, n_batches_available)

    @staticmethod
    def write_json(data: Dict, output_dir: str, filename: str):
        os.makedirs(output_dir, exist_ok=True)
        output_path = os.path.join(output_dir, filename)
        with open(output_path, "a") as f:
            json.dump(data, f, indent=4)

    def _create_samples_iterated_warning(self) -> str:
        if self.train_size is None or self._train_batch_size is None:
            total_train_samples = "unknown amount of "
            portion_train = ""
        else:
            total_train_samples = self.train_size * self._train_batch_size
            portion_train = f" ({self._train_iters_done/total_train_samples:.1%})"

        if self.val_size is None or self._val_batch_size is None:
            total_val_samples = "unknown amount of "
            portion_val = ""

        else:
            total_val_samples = self.val_size * self._val_batch_size
            portion_val = f" ({self._val_iters_done/total_val_samples:.1%})"

        msg_head = "The results presented in this report cover only a subset of the data.\n"
        msg_train = f"Train set: {self._train_iters_done} out of {total_train_samples} samples were analyzed{portion_train}.\n"
        msg_val = f"Validation set: {self._val_iters_done} out of {total_val_samples} samples were analyzed{portion_val}.\n "
        return msg_head + msg_train + msg_val<|MERGE_RESOLUTION|>--- conflicted
+++ resolved
@@ -154,15 +154,9 @@
 
                 f = self.renderer.render(feature.data, feature.plot_options)
                 if f is not None:
-<<<<<<< HEAD
                     image_name = feature_extractor.__class__.__name__ + ".svg"
-                    image_path = os.path.join(self.output_folder, image_name)
+                    image_path = os.path.join(self.archive_dir, image_name)
                     f.savefig(image_path, dpi=1200)
-=======
-                    image_name = feature_extractor.__class__.__name__ + ".png"
-                    image_path = os.path.join(self.archive_dir, image_name)
-                    f.savefig(image_path)
->>>>>>> 3be682a1
                     images_created.append(image_path)
                 else:
                     image_path = None
