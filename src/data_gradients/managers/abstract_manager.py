import os
import abc
import logging
from typing import Iterable, List, Dict, Optional
from itertools import zip_longest
from logging import getLogger
from datetime import datetime
import tqdm

from data_gradients.feature_extractors import AbstractFeatureExtractor
from data_gradients.batch_processors.base import BatchProcessor
<<<<<<< HEAD
from data_gradients.utils.json_writer import JsonWriter
=======
from data_gradients.feature_extractors.common import SummaryStats
>>>>>>> 541f65f9
from data_gradients.visualize.seaborn_renderer import SeabornRenderer
from data_gradients.utils.pdf_writer import ResultsContainer, Section, FeatureSummary, PDFWriter, assets
from data_gradients.config.data_config import DataConfig


logging.basicConfig(level=logging.INFO)

logger = getLogger(__name__)


class AnalysisManagerAbstract(abc.ABC):
    """
    Main dataset analyzer manager abstract class.
    """

    def __init__(
        self,
        *,
        report_title: str,
        data_config: DataConfig,
        train_data: Iterable,
        val_data: Optional[Iterable] = None,
        report_subtitle: Optional[str] = None,
        log_dir: Optional[str] = None,
        batch_processor: BatchProcessor,
        grouped_feature_extractors: Dict[str, List[AbstractFeatureExtractor]],
        batches_early_stop: Optional[int] = None,
    ):
        """
        :param report_title:        Title of the report. Will be used to save the report
        :param report_subtitle:     Subtitle of the report
        :param train_data:          Iterable object contains images and labels of the training dataset
        :param val_data:            Iterable object contains images and labels of the validation dataset
        :param log_dir:             Directory where to save the logs. By default uses the current working directory
        :param batch_processor:     Batch processor object to be used before extracting features
        :param grouped_feature_extractors:  List of feature extractors to be used
        :param id_to_name:          Dictionary mapping class IDs to class names
        :param batches_early_stop:  Maximum number of batches to run in training (early stop)
        """
        # Static parameters
        if log_dir is None:
            log_dir = os.path.join(os.getcwd(), "logs", report_title.replace(" ", "_"))
            logger.info(f"`log_dir` was not set, so the logs will be saved in {log_dir}")

        session_id = datetime.now().strftime("%Y%m%d-%H%M%S")
        self.log_dir = log_dir  # Main logging directory. Latest run results will be saved here.
        self.archive_dir = os.path.join(log_dir, "archive_" + session_id)  # A duplicate of the results will be saved here as well.

        self.report_title = report_title
        self.report_subtitle = report_subtitle or datetime.strftime(datetime.now(), "%m:%H %B %d, %Y")

        # WRITERS
        self.renderer = SeabornRenderer()
        self.pdf_writer = PDFWriter(title=report_title, subtitle=report_subtitle, html_template=assets.html.doc_template)
        self.json_writer = JsonWriter(source_path=os.path.join(self.log_dir, "summary.json"))

        self.data_config = data_config
        self.data_config.answers_cache = self.json_writer.cache

        # DATA
        if batches_early_stop:
            logger.info(f"Running with `batches_early_stop={batches_early_stop}`: Only the first {batches_early_stop} batches will be analyzed.")
        self.batches_early_stop = batches_early_stop
        self.train_size = len(train_data) if hasattr(train_data, "__len__") else None
        self.val_size = len(val_data) if hasattr(val_data, "__len__") else None

        self.train_iter = iter(train_data)
        self.val_iter = iter(val_data) if val_data is not None else iter([])

        # FEATURES
        self.batch_processor = batch_processor
        self.grouped_feature_extractors = grouped_feature_extractors

        self._train_iters_done = 0
        self._val_iters_done = 0
        self._train_batch_size = None
        self._val_batch_size = None
        self._stopped_early = None

    def execute(self):
        """
        Execute method take batch from train & val data iterables, submit a thread to it and runs the extractors.
        Method finish it work after both train & val iterables are exhausted.
        """

        print(
            f"  - Executing analysis with: \n"
            f"  - batches_early_stop: {self.batches_early_stop} \n"
            f"  - len(train_data): {self.train_size} \n"
            f"  - len(val_data): {self.val_size} \n"
            f"  - log directory: {self.log_dir} \n"
            f"  - Archive directory: {self.archive_dir} \n"
            f"  - feature extractor list: {self.grouped_feature_extractors}"
        )

        datasets_tqdm = tqdm.tqdm(
            zip_longest(self.train_iter, self.val_iter, fillvalue=None),
            desc="Analyzing... ",
            total=self.n_batches,
        )

        self._train_iters_done, self._val_iters_done = 0, 0
        self._stopped_early = False

        for i, (train_batch, val_batch) in enumerate(datasets_tqdm):

            if i == self.batches_early_stop:
                self._stopped_early = True
                break

            if train_batch is not None:
                for sample in self.batch_processor.process(train_batch, split="train"):
                    for feature_extractors in self.grouped_feature_extractors.values():
                        for feature_extractor in feature_extractors:
                            feature_extractor.update(sample)
                    self._train_iters_done += 1

            if self._train_batch_size is None:
                self._train_batch_size = self._train_iters_done

            if val_batch is not None:
                for sample in self.batch_processor.process(val_batch, split="val"):
                    for feature_extractors in self.grouped_feature_extractors.values():
                        for feature_extractor in feature_extractors:
                            feature_extractor.update(sample)
                    self._val_iters_done += 1

            if self._val_batch_size is None:
                self._val_batch_size = self._val_iters_done

    def post_process(self, interrupted=False):
        """
        Post process method runs on all feature extractors, concurrently on valid and train extractors, send each
        of them a matplotlib ax(es) and gets in return the ax filled with the feature extractor information.
        Then, it logs the information through the logging.
        :return:
        """
        images_created = []

        summary = ResultsContainer()
        for section_name, feature_extractors in self.grouped_feature_extractors.items():
            section = Section(section_name)
            for feature_extractor in feature_extractors:
                feature = feature_extractor.aggregate()

                # Save in the main directory and in the archive directory
                self.json_writer.log_data(title=feature_extractor.title, data=feature.json)

                f = self.renderer.render(feature.data, feature.plot_options)
                if f is not None:
<<<<<<< HEAD
                    image_name = feature_extractor.__class__.__name__ + ".png"
                    image_path = os.path.join(self.log_dir, image_name)
                    f.savefig(image_path)
=======
                    image_name = feature_extractor.__class__.__name__ + ".svg"
                    image_path = os.path.join(self.archive_dir, image_name)
                    f.savefig(image_path, dpi=1200)
>>>>>>> 541f65f9
                    images_created.append(image_path)
                else:
                    image_path = None

                if isinstance(feature_extractor, SummaryStats) and (interrupted or (self.batches_early_stop and self._stopped_early)):
                    warning = self._create_samples_iterated_warning()
                else:
                    warning = feature_extractor.warning

                section.add_feature(
                    FeatureSummary(
                        name=feature_extractor.title,
                        description=feature_extractor.description,
                        image_path=image_path,
                        warning=warning,
                        notice=feature_extractor.notice,
                    )
                )
            summary.add_section(section)

        # Save in the main directory and in the archive directory
        self.json_writer.cache = self.data_config.answers_cache
        self.json_writer.write(output_path=os.path.join(self.log_dir, "Summary.json"))
        self.json_writer.write(output_path=os.path.join(self.archive_dir, "Summary.json"))
        self.pdf_writer.write(results_container=summary, output_filename=os.path.join(self.log_dir, "Report.pdf"))
        self.pdf_writer.write(results_container=summary, output_filename=os.path.join(self.archive_dir, "Report.pdf"))

        # Cleanup of generated images
        for image_created in images_created:
            os.remove(image_created)

    def close(self):
        """Safe logging closing"""
        print(f'{"*" * 100}')
        print("We have finished evaluating your dataset!")
        print("The results can be seen in:")
        print(f"    - {self.log_dir}")
        print(f"    - {self.archive_dir}")

    def run(self):
        """
        Run method activating build, execute, post process and close the manager.
        """
        interrupted = False
        try:
            self.execute()
        except KeyboardInterrupt as e:
            logger.info(
                "[EXECUTION HAS BEEN INTERRUPTED]... "
                "Please wait until SOFT-TERMINATION process finishes and saves the report and log files before terminating..."
            )
            logger.info("For HARD Termination - Stop the process again")
            interrupted = e is not None
        self.post_process(interrupted=interrupted)
        self.close()

    @property
    def n_batches(self) -> Optional[int]:
        """Number of batches to analyze if available, None otherwise."""
        if self.train_size is None or self.val_size is None:
            return self.batches_early_stop

        n_batches_available = max(self.train_size, self.val_size)
        n_batches_early_stop = self.batches_early_stop or float("inf")
<<<<<<< HEAD
        return min(n_batches_early_stop, n_batches_available)
=======
        return min(n_batches_early_stop, n_batches_available)

    @staticmethod
    def write_json(data: Dict, output_dir: str, filename: str):
        os.makedirs(output_dir, exist_ok=True)
        output_path = os.path.join(output_dir, filename)
        with open(output_path, "a") as f:
            json.dump(data, f, indent=4)

    def _create_samples_iterated_warning(self) -> str:
        if self.train_size is None or self._train_batch_size is None:
            total_train_samples = "unknown amount of "
            portion_train = ""
        else:
            total_train_samples = self.train_size * self._train_batch_size
            portion_train = f" ({self._train_iters_done/total_train_samples:.1%})"

        if self.val_size is None or self._val_batch_size is None:
            total_val_samples = "unknown amount of "
            portion_val = ""

        else:
            total_val_samples = self.val_size * self._val_batch_size
            portion_val = f" ({self._val_iters_done/total_val_samples:.1%})"

        msg_head = "The results presented in this report cover only a subset of the data.\n"
        msg_train = f"Train set: {self._train_iters_done} out of {total_train_samples} samples were analyzed{portion_train}.\n"
        msg_val = f"Validation set: {self._val_iters_done} out of {total_val_samples} samples were analyzed{portion_val}.\n "
        return msg_head + msg_train + msg_val
>>>>>>> 541f65f9
<|MERGE_RESOLUTION|>--- conflicted
+++ resolved
@@ -9,11 +9,8 @@
 
 from data_gradients.feature_extractors import AbstractFeatureExtractor
 from data_gradients.batch_processors.base import BatchProcessor
-<<<<<<< HEAD
 from data_gradients.utils.json_writer import JsonWriter
-=======
 from data_gradients.feature_extractors.common import SummaryStats
->>>>>>> 541f65f9
 from data_gradients.visualize.seaborn_renderer import SeabornRenderer
 from data_gradients.utils.pdf_writer import ResultsContainer, Section, FeatureSummary, PDFWriter, assets
 from data_gradients.config.data_config import DataConfig
@@ -164,15 +161,9 @@
 
                 f = self.renderer.render(feature.data, feature.plot_options)
                 if f is not None:
-<<<<<<< HEAD
-                    image_name = feature_extractor.__class__.__name__ + ".png"
-                    image_path = os.path.join(self.log_dir, image_name)
-                    f.savefig(image_path)
-=======
                     image_name = feature_extractor.__class__.__name__ + ".svg"
                     image_path = os.path.join(self.archive_dir, image_name)
                     f.savefig(image_path, dpi=1200)
->>>>>>> 541f65f9
                     images_created.append(image_path)
                 else:
                     image_path = None
@@ -237,17 +228,7 @@
 
         n_batches_available = max(self.train_size, self.val_size)
         n_batches_early_stop = self.batches_early_stop or float("inf")
-<<<<<<< HEAD
         return min(n_batches_early_stop, n_batches_available)
-=======
-        return min(n_batches_early_stop, n_batches_available)
-
-    @staticmethod
-    def write_json(data: Dict, output_dir: str, filename: str):
-        os.makedirs(output_dir, exist_ok=True)
-        output_path = os.path.join(output_dir, filename)
-        with open(output_path, "a") as f:
-            json.dump(data, f, indent=4)
 
     def _create_samples_iterated_warning(self) -> str:
         if self.train_size is None or self._train_batch_size is None:
@@ -268,5 +249,4 @@
         msg_head = "The results presented in this report cover only a subset of the data.\n"
         msg_train = f"Train set: {self._train_iters_done} out of {total_train_samples} samples were analyzed{portion_train}.\n"
         msg_val = f"Validation set: {self._val_iters_done} out of {total_val_samples} samples were analyzed{portion_val}.\n "
-        return msg_head + msg_train + msg_val
->>>>>>> 541f65f9
+        return msg_head + msg_train + msg_val