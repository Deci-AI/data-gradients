--- conflicted
+++ resolved
@@ -10,7 +10,7 @@
 from data_gradients.logging.log_writer import LogWriter
 from data_gradients.batch_processors.base import BatchProcessor
 from data_gradients.utils.thread_manager import ThreadManager
-from data_gradients.visualize.image_visualizer import ImageSampleManager
+from data_gradients.visualize.image_samplers.base import ImageSampleManager
 
 logging.basicConfig(level=logging.WARNING)
 
@@ -89,17 +89,10 @@
                 break
 
             if train_batch is not None:
-<<<<<<< HEAD
                 processed_batch = self.batch_processor.process(train_batch, split="train")
                 for extractor in self.feature_extractors:
                     thread_manager.submit(extractor.update, processed_batch)
-                self.visualizer.update(processed_batch)
-=======
-                preprocessed_batch = self._preprocess_batch(train_batch, "train")
-                for extractor in self.extractors:
-                    thread_manager.submit(extractor.update, preprocessed_batch)
-                self.image_sample_manager.update(preprocessed_batch)
->>>>>>> e8657884
+                self.image_sample_manager.update(processed_batch)
 
             if val_batch is not None:
                 processed_batch = self.batch_processor.process(val_batch, split="val")
