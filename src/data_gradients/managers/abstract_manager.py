--- conflicted
+++ resolved
@@ -161,12 +161,6 @@
         for section_name, feature_extractors in self.grouped_feature_extractors.items():
             section = Section(section_name)
             for feature_extractor in feature_extractors:
-<<<<<<< HEAD
-                feature = feature_extractor.aggregate()
-
-                # Save in the main directory and in the archive directory
-                self.json_writer.log_data(title=feature_extractor.title, data=feature.json)
-=======
                 try:
                     feature = feature_extractor.aggregate()
                     f = self.renderer.render(feature.data, feature.plot_options)
@@ -179,7 +173,6 @@
                         f"Feature extraction error. Check out the log file for more details:<br/>"
                         f"<em>{os.path.join(self.archive_dir, self.log_filename)}</em>"
                     )
->>>>>>> 08aa9304
 
                 if f is not None:
                     image_name = feature_extractor.__class__.__name__ + ".svg"
@@ -209,21 +202,11 @@
                 )
             summary.add_section(section)
 
-<<<<<<< HEAD
-        # Save in the main directory and in the archive directory
-        print(self.data_config.to_json())
-        self.json_writer.cache = self.data_config.to_json()
-        self.json_writer.write(output_path=os.path.join(self.log_dir, "Summary.json"))
-        self.json_writer.write(output_path=os.path.join(self.archive_dir, "Summary.json"))
-        self.pdf_writer.write(results_container=summary, output_filename=os.path.join(self.log_dir, "Report.pdf"))
-        self.pdf_writer.write(results_container=summary, output_filename=os.path.join(self.archive_dir, "Report.pdf"))
-=======
         print("Dataset successfully analyzed!")
         print("Starting to write the report, this may take around 10 seconds...")
 
         self.pdf_writer.write(results_container=summary, output_filename=os.path.join(self.archive_dir, self.report_name))
         copy_files_by_list(source_dir=self.archive_dir, dest_dir=self.log_dir, file_list=[self.log_filename, self.report_name])
->>>>>>> 08aa9304
 
         # Cleanup of generated images
         for image_created in images_created:
