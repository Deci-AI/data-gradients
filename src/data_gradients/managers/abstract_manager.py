import abc
import logging
<<<<<<< HEAD
from typing import Iterator, Iterable, List, Dict, Optional
from itertools import zip_longest
from logging import getLogger
=======
import os
from typing import Iterator, Iterable, List, Dict, Optional
from itertools import zip_longest
>>>>>>> b0385485

import tqdm

from data_gradients.feature_extractors import FeatureExtractorAbstract
from data_gradients.logging.log_writer import LogWriter
from data_gradients.preprocess.preprocessor_abstract import PreprocessorAbstract
from data_gradients.utils.data_classes.batch_data import BatchData
from data_gradients.utils.thread_manager import ThreadManager
<<<<<<< HEAD
from data_gradients.visualize.image_visualizer import ImageVisualizer

logging.basicConfig(level=logging.WARNING)

=======

from logging import getLogger

logging.basicConfig(level=logging.WARNING)

>>>>>>> b0385485
logger = getLogger(__name__)


class AnalysisManagerAbstract(abc.ABC):
    """
    Main dataset analyzer manager abstract class.
    """

    def __init__(
        self,
        *,
        train_data: Iterable,
        val_data: Optional[Iterable] = None,
<<<<<<< HEAD
        log_dir: Optional[str] = None,
        preprocessor: PreprocessorAbstract,
        extractors: List[FeatureExtractorAbstract],
        id_to_name: Dict,
        batches_early_stop: Optional[int] = None,
        short_run: bool = False,
        visualizer: ImageVisualizer,
=======
        log_writer: Logger,
        id_to_name: Dict,
        batches_early_stop: Optional[int] = None,
        short_run: bool = False,
>>>>>>> b0385485
    ):
        """
        :param train_data:          Iterable object contains images and labels of the training dataset
        :param val_data:            Iterable object contains images and labels of the validation dataset
        :param log_dir:             Directory where to save the logs. By default uses the current working directory
        :param preprocessor:        Preprocessor object to be used before extracting features
        :param extractors:          List of feature extractors to be used
        :param id_to_name:          Dictionary mapping class IDs to class names
        :param batches_early_stop:  Maximum number of batches to run in training (early stop)
        :param short_run:           Flag indicating whether to run for a single epoch first to estimate total duration,
                                    before choosing the number of epochs.
        :param visualizer:          Visualizer object to be used for visualizing images.
        """

        if batches_early_stop:
            logger.info(f"Running with `batches_early_stop={batches_early_stop}`: Only the first {batches_early_stop} batches will be analyzed.")
        self.batches_early_stop = batches_early_stop
        self.train_size = len(train_data) if hasattr(train_data, "__len__") else None
<<<<<<< HEAD
        self.val_size = len(train_data) if hasattr(val_data, "__len__") else None
=======
        self.val_size = len(val_data) if hasattr(val_data, "__len__") else None
>>>>>>> b0385485

        self.train_iter = iter(train_data)
        self.val_iter = iter(val_data) if val_data is not None else iter([])

        # Logger
<<<<<<< HEAD
        self._log_writer = LogWriter(log_dir=log_dir)

        self.preprocessor = preprocessor
        self.extractors = extractors
=======
        self._log_writer = log_writer

        self._cfg = None
        self._preprocessor: PreprocessorAbstract = Optional[None]
        self._extractors: List[FeatureExtractorAbstract] = []
>>>>>>> b0385485

        self.id_to_name = id_to_name

        if short_run and self.n_batches is None:
            logger.warning("`short_run=True` will be ignored because it expects your dataloaders to implement `__len__`, or you to set `early_stop=...`")
            short_run = False
        self.short_run = short_run
        self.visualizer = visualizer

<<<<<<< HEAD
    def _preprocess_batch(self, batch: Iterator, split: str) -> BatchData:
        batch = tuple(batch) if isinstance(batch, list) else batch
        images, labels = self.preprocessor.validate(batch)
        preprocessed_batch = self.preprocessor.preprocess(images, labels)
=======
    def build(self):
        """
        Build method for hydra configuration file initialized and composed in manager constructor.
        Create lists of feature extractors, both to train and val iterables.
        """
        cfg = hydra.utils.instantiate(self._cfg)
        self._extractors = cfg.feature_extractors + cfg.common.feature_extractors

    def _preprocess_batch(self, batch: Iterator, split: str) -> BatchData:
        batch = tuple(batch) if isinstance(batch, list) else batch
        images, labels = self._preprocessor.validate(batch)
        preprocessed_batch = self._preprocessor.preprocess(images, labels)
>>>>>>> b0385485
        preprocessed_batch.split = split
        return preprocessed_batch

    def execute(self):
        """
        Execute method take batch from train & val data iterables, submit a thread to it and runs the extractors.
        Method finish it work after both train & val iterables are exhausted.
        """
        thread_manager = ThreadManager()
        datasets_tqdm = tqdm.tqdm(
            zip_longest(self.train_iter, self.val_iter, fillvalue=None),
            desc="Analyzing... ",
            total=self.n_batches,
        )

        for i, (train_batch, val_batch) in enumerate(datasets_tqdm):

            if i == self.batches_early_stop:
                break

            if train_batch is not None:
                preprocessed_batch = self._preprocess_batch(train_batch, "train")
<<<<<<< HEAD
                for extractor in self.extractors:
                    thread_manager.submit(extractor.update, preprocessed_batch)
                self.visualizer.update(preprocessed_batch)

            if val_batch is not None:
                preprocessed_batch = self._preprocess_batch(val_batch, "val")
                for extractor in self.extractors:
                    thread_manager.submit(extractor.update, preprocessed_batch)
=======
                for extractor in self._extractors:
                    thread_manager.submit(extractor.execute, preprocessed_batch)
                self._log_writer.visualize(preprocessed_batch)

            if val_batch is not None:
                preprocessed_batch = self._preprocess_batch(val_batch, "val")
                for extractor in self._extractors:
                    thread_manager.submit(extractor.execute, preprocessed_batch)
>>>>>>> b0385485

            if i == 0 and self.short_run:
                thread_manager.wait_complete()
                datasets_tqdm.refresh()
                single_batch_duration = datasets_tqdm.format_dict["elapsed"]
                self.reevaluate_early_stop(remaining_time=(self.n_batches - 1) * single_batch_duration)

    def reevaluate_early_stop(self, remaining_time: float) -> None:
        """Give option to the user to reevaluate the early stop criteria.

        :param remaining_time: Time remaining for the whole analyze."""

        print(f"\nEstimated remaining time for the whole analyze is {remaining_time} (1/{self.n_batches} done)")
        inp = input("Do you want to shorten the amount of data to analyze? (Yes/No) : ")
        if inp.lower() in ("y", "yes"):
            early_stop_ratio_100 = input("What percentage of the remaining data do you want to process? (0-100) : ")
            early_stop_ratio = float(early_stop_ratio_100) / 100
            remaining_batches = self.n_batches - 1
            self.batches_early_stop = int(remaining_batches * early_stop_ratio + 1)
            print(f"Running for {self.batches_early_stop} batches!")

    def post_process(self):
        """
        Post process method runs on all feature extractors, concurrently on valid and train extractors, send each
        of them a matplotlib ax(es) and gets in return the ax filled with the feature extractor information.
        Then, it logs the information through the logging.
        :return:
        """

        # Post process each feature executor to json / tensorboard
<<<<<<< HEAD
        for extractor in self.extractors:
            extractor.aggregate_and_write(self._log_writer, self.id_to_name)

        for i, sample_to_visualize in enumerate(self.visualizer.samples):
            title = f"Data Visualization/{len(self.visualizer.samples) - i}"
            self._log_writer.log_image(title=title, image=sample_to_visualize)

        # Write meta data to json file
        self._log_writer.log_meta_data(image_route=self.preprocessor.images_route, labels_route=self.preprocessor.labels_route)
=======
        for extractor in self._extractors:
            extractor.process(self._log_writer, self.id_to_name)

        # Write meta data to json file
        self._log_writer.log_meta_data(self._preprocessor)
>>>>>>> b0385485

        # Write all text data to json file
        self._log_writer.to_json()

    def close(self):
        """
        Safe logging closing
        """
        self._log_writer.close()
<<<<<<< HEAD
=======
        print(
            f'{"*" * 100}'
            f"\nWe have finished evaluating your dataset!"
            f"\nThe results can be seen in {self._log_writer.results_dir()}"
            f"\n\nShow tensorboard by writing in terminal:"
            f"\n\ttensorboard --logdir={os.path.join(os.getcwd(), self._log_writer.results_dir())} --bind_all"
            f"\n"
        )
>>>>>>> b0385485

    def run(self):
        """
        Run method activating build, execute, post process and close the manager.
        """
        self.execute()
        self.post_process()
        self.close()

    @property
    def n_batches(self) -> Optional[int]:
        """Number of batches to analyze if available, None otherwise."""
        if not (self.train_size is None and self.val_size is None and self.batches_early_stop is None):
            return min(
                self.batches_early_stop or float("inf"),
                self.train_size or float("inf"),
                self.val_size or float("inf"),
            )<|MERGE_RESOLUTION|>--- conflicted
+++ resolved
@@ -1,14 +1,8 @@
 import abc
 import logging
-<<<<<<< HEAD
 from typing import Iterator, Iterable, List, Dict, Optional
 from itertools import zip_longest
 from logging import getLogger
-=======
-import os
-from typing import Iterator, Iterable, List, Dict, Optional
-from itertools import zip_longest
->>>>>>> b0385485
 
 import tqdm
 
@@ -17,18 +11,10 @@
 from data_gradients.preprocess.preprocessor_abstract import PreprocessorAbstract
 from data_gradients.utils.data_classes.batch_data import BatchData
 from data_gradients.utils.thread_manager import ThreadManager
-<<<<<<< HEAD
 from data_gradients.visualize.image_visualizer import ImageVisualizer
 
 logging.basicConfig(level=logging.WARNING)
 
-=======
-
-from logging import getLogger
-
-logging.basicConfig(level=logging.WARNING)
-
->>>>>>> b0385485
 logger = getLogger(__name__)
 
 
@@ -42,7 +28,6 @@
         *,
         train_data: Iterable,
         val_data: Optional[Iterable] = None,
-<<<<<<< HEAD
         log_dir: Optional[str] = None,
         preprocessor: PreprocessorAbstract,
         extractors: List[FeatureExtractorAbstract],
@@ -50,12 +35,6 @@
         batches_early_stop: Optional[int] = None,
         short_run: bool = False,
         visualizer: ImageVisualizer,
-=======
-        log_writer: Logger,
-        id_to_name: Dict,
-        batches_early_stop: Optional[int] = None,
-        short_run: bool = False,
->>>>>>> b0385485
     ):
         """
         :param train_data:          Iterable object contains images and labels of the training dataset
@@ -74,28 +53,16 @@
             logger.info(f"Running with `batches_early_stop={batches_early_stop}`: Only the first {batches_early_stop} batches will be analyzed.")
         self.batches_early_stop = batches_early_stop
         self.train_size = len(train_data) if hasattr(train_data, "__len__") else None
-<<<<<<< HEAD
-        self.val_size = len(train_data) if hasattr(val_data, "__len__") else None
-=======
         self.val_size = len(val_data) if hasattr(val_data, "__len__") else None
->>>>>>> b0385485
 
         self.train_iter = iter(train_data)
         self.val_iter = iter(val_data) if val_data is not None else iter([])
 
         # Logger
-<<<<<<< HEAD
         self._log_writer = LogWriter(log_dir=log_dir)
 
         self.preprocessor = preprocessor
         self.extractors = extractors
-=======
-        self._log_writer = log_writer
-
-        self._cfg = None
-        self._preprocessor: PreprocessorAbstract = Optional[None]
-        self._extractors: List[FeatureExtractorAbstract] = []
->>>>>>> b0385485
 
         self.id_to_name = id_to_name
 
@@ -105,25 +72,10 @@
         self.short_run = short_run
         self.visualizer = visualizer
 
-<<<<<<< HEAD
     def _preprocess_batch(self, batch: Iterator, split: str) -> BatchData:
         batch = tuple(batch) if isinstance(batch, list) else batch
         images, labels = self.preprocessor.validate(batch)
         preprocessed_batch = self.preprocessor.preprocess(images, labels)
-=======
-    def build(self):
-        """
-        Build method for hydra configuration file initialized and composed in manager constructor.
-        Create lists of feature extractors, both to train and val iterables.
-        """
-        cfg = hydra.utils.instantiate(self._cfg)
-        self._extractors = cfg.feature_extractors + cfg.common.feature_extractors
-
-    def _preprocess_batch(self, batch: Iterator, split: str) -> BatchData:
-        batch = tuple(batch) if isinstance(batch, list) else batch
-        images, labels = self._preprocessor.validate(batch)
-        preprocessed_batch = self._preprocessor.preprocess(images, labels)
->>>>>>> b0385485
         preprocessed_batch.split = split
         return preprocessed_batch
 
@@ -146,7 +98,6 @@
 
             if train_batch is not None:
                 preprocessed_batch = self._preprocess_batch(train_batch, "train")
-<<<<<<< HEAD
                 for extractor in self.extractors:
                     thread_manager.submit(extractor.update, preprocessed_batch)
                 self.visualizer.update(preprocessed_batch)
@@ -155,16 +106,6 @@
                 preprocessed_batch = self._preprocess_batch(val_batch, "val")
                 for extractor in self.extractors:
                     thread_manager.submit(extractor.update, preprocessed_batch)
-=======
-                for extractor in self._extractors:
-                    thread_manager.submit(extractor.execute, preprocessed_batch)
-                self._log_writer.visualize(preprocessed_batch)
-
-            if val_batch is not None:
-                preprocessed_batch = self._preprocess_batch(val_batch, "val")
-                for extractor in self._extractors:
-                    thread_manager.submit(extractor.execute, preprocessed_batch)
->>>>>>> b0385485
 
             if i == 0 and self.short_run:
                 thread_manager.wait_complete()
@@ -195,7 +136,6 @@
         """
 
         # Post process each feature executor to json / tensorboard
-<<<<<<< HEAD
         for extractor in self.extractors:
             extractor.aggregate_and_write(self._log_writer, self.id_to_name)
 
@@ -205,13 +145,6 @@
 
         # Write meta data to json file
         self._log_writer.log_meta_data(image_route=self.preprocessor.images_route, labels_route=self.preprocessor.labels_route)
-=======
-        for extractor in self._extractors:
-            extractor.process(self._log_writer, self.id_to_name)
-
-        # Write meta data to json file
-        self._log_writer.log_meta_data(self._preprocessor)
->>>>>>> b0385485
 
         # Write all text data to json file
         self._log_writer.to_json()
@@ -221,17 +154,6 @@
         Safe logging closing
         """
         self._log_writer.close()
-<<<<<<< HEAD
-=======
-        print(
-            f'{"*" * 100}'
-            f"\nWe have finished evaluating your dataset!"
-            f"\nThe results can be seen in {self._log_writer.results_dir()}"
-            f"\n\nShow tensorboard by writing in terminal:"
-            f"\n\ttensorboard --logdir={os.path.join(os.getcwd(), self._log_writer.results_dir())} --bind_all"
-            f"\n"
-        )
->>>>>>> b0385485
 
     def run(self):
         """
