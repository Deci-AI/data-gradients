import abc
import logging
import os
<<<<<<< HEAD
from concurrent.futures import ThreadPoolExecutor
from typing import Iterator, Iterable, List, Dict, Optional
=======
from typing import Iterator, Iterable, List, Dict, Optional
from itertools import zip_longest
>>>>>>> 99e0c826

import hydra
import tqdm

from data_gradients.feature_extractors import FeatureExtractorAbstract
from data_gradients.logging.logger import Logger
from data_gradients.preprocess.preprocessor_abstract import PreprocessorAbstract
from data_gradients.utils.data_classes.batch_data import BatchData
from data_gradients.utils.thread_manager import ThreadManager

from logging import getLogger

logging.basicConfig(level=logging.WARNING)

logger = getLogger(__name__)


class AnalysisManagerAbstract(abc.ABC):
<<<<<<< HEAD
=======
    """
    Main dataset analyzer manager abstract class.
    """

>>>>>>> 99e0c826
    def __init__(
        self,
        *,
        train_data: Iterable,
        val_data: Optional[Iterable] = None,
        log_writer: Logger,
        id_to_name: Dict,
        batches_early_stop: Optional[int] = None,
        short_run: bool = False,
    ):
        """
        :param train_data:          Iterable object contains images and labels of the training dataset
        :param val_data:            Iterable object contains images and labels of the validation dataset
        :param logger:              Logger object for logging information during analysis
        :param id_to_name:          Dictionary mapping class IDs to class names
        :param batches_early_stop:  Maximum number of batches to run in training (early stop)
        :param short_run:           Flag indicating whether to run for a single epoch first to estimate total duration,
                                    before choosing the number of epochs.
        """

        if batches_early_stop:
            logger.info(f"Running with `batches_early_stop={batches_early_stop}`: Only the first {batches_early_stop} batches will be analyzed.")
        self.batches_early_stop = batches_early_stop
        self.train_size = len(train_data) if hasattr(train_data, "__len__") else None
        self.val_size = len(val_data) if hasattr(val_data, "__len__") else None

        self.train_iter = iter(train_data)
        self.val_iter = iter(val_data) if val_data is not None else iter([])

        # Logger
        self._log_writer = log_writer

        self._cfg = None
        self._preprocessor: PreprocessorAbstract = Optional[None]
        self._extractors: List[FeatureExtractorAbstract] = []

        self.id_to_name = id_to_name

        if short_run and self.n_batches is None:
            logger.warning("`short_run=True` will be ignored because it expects your dataloaders to implement `__len__`, or you to set `early_stop=...`")
            short_run = False
        self.short_run = short_run

    def build(self):
        """
        Build method for hydra configuration file initialized and composed in manager constructor.
        Create lists of feature extractors, both to train and val iterables.
        """
        cfg = hydra.utils.instantiate(self._cfg)
        self._extractors = cfg.feature_extractors + cfg.common.feature_extractors

    def _preprocess_batch(self, batch: Iterator, split: str) -> BatchData:
        batch = tuple(batch) if isinstance(batch, list) else batch
        images, labels = self._preprocessor.validate(batch)
        preprocessed_batch = self._preprocessor.preprocess(images, labels)
        preprocessed_batch.split = split
        return preprocessed_batch

    def execute(self):
        """
        Execute method take batch from train & val data iterables, submit a thread to it and runs the extractors.
        Method finish it work after both train & val iterables are exhausted.
        """
        thread_manager = ThreadManager()
        datasets_tqdm = tqdm.tqdm(
            zip_longest(self.train_iter, self.val_iter, fillvalue=None),
            desc="Analyzing... ",
            total=self.n_batches,
        )

        for i, (train_batch, val_batch) in enumerate(datasets_tqdm):

            if i == self.batches_early_stop:
                break
<<<<<<< HEAD
            # Try to get val batch
            if not self._train_only:
                try:
                    val_batch_data = self._get_batch(self._val_iter)
                    val_batch_data.split = "val"
                    self.sw.tick()
                except StopIteration:
                    self._train_only = True

            # Run threads
            futures = [self._threads.submit(extractor.execute, train_batch_data) for extractor in self._extractors]

            if not self._train_only:
                futures = [self._threads.submit(extractor.execute, val_batch_data) for extractor in self._extractors]

            concurrent.futures.wait(futures, return_when=concurrent.futures.ALL_COMPLETED)
            self.sw.tick()

            if train_batch < 1 and self.short_run:
                self.measure()

            pbar.update()
            train_batch += 1

    def measure(self):
        total_time = self.sw.estimate_total_time(self._train_dataset_size, self._val_dataset_size)
        print(f"\n\nEstimated time for the whole analyze is {total_time}")
        inp = input("Do you want to shorten the amount of data to analyze? [y / n]\n")
        if inp == "y":
            inp = input("Please provide amount of data to analyze [%]\n")
            self.batches_early_stop = int(self._train_dataset_size * (int(inp) / 100))
=======

            if train_batch is not None:
                preprocessed_batch = self._preprocess_batch(train_batch, "train")
                for extractor in self._extractors:
                    thread_manager.submit(extractor.update, preprocessed_batch)
                self._log_writer.visualize(preprocessed_batch)

            if val_batch is not None:
                preprocessed_batch = self._preprocess_batch(val_batch, "val")
                for extractor in self._extractors:
                    thread_manager.submit(extractor.update, preprocessed_batch)

            if i == 0 and self.short_run:
                thread_manager.wait_complete()
                datasets_tqdm.refresh()
                single_batch_duration = datasets_tqdm.format_dict["elapsed"]
                self.reevaluate_early_stop(remaining_time=(self.n_batches - 1) * single_batch_duration)

    def reevaluate_early_stop(self, remaining_time: float) -> None:
        """Give option to the user to reevaluate the early stop criteria.

        :param remaining_time: Time remaining for the whole analyze."""

        print(f"\nEstimated remaining time for the whole analyze is {remaining_time} (1/{self.n_batches} done)")
        inp = input("Do you want to shorten the amount of data to analyze? (Yes/No) : ")
        if inp.lower() in ("y", "yes"):
            early_stop_ratio_100 = input("What percentage of the remaining data do you want to process? (0-100) : ")
            early_stop_ratio = float(early_stop_ratio_100) / 100
            remaining_batches = self.n_batches - 1
            self.batches_early_stop = int(remaining_batches * early_stop_ratio + 1)
>>>>>>> 99e0c826
            print(f"Running for {self.batches_early_stop} batches!")

    def post_process(self):
        """
        Post process method runs on all feature extractors, concurrently on valid and train extractors, send each
        of them a matplotlib ax(es) and gets in return the ax filled with the feature extractor information.
        Then, it logs the information through the logging.
        :return:
        """

        # Post process each feature executor to json / tensorboard
        for extractor in self._extractors:
            extractor.aggregate_and_write(self._log_writer, self.id_to_name)

        # Write meta data to json file
        self._log_writer.log_meta_data(self._preprocessor)

        # Write all text data to json file
        self._log_writer.to_json()

    def close(self):
        """
        Safe logging closing
        """
        self._log_writer.close()
        print(
            f'{"*" * 100}'
            f"\nWe have finished evaluating your dataset!"
            f"\nThe results can be seen in {self._log_writer.results_dir()}"
            f"\n\nShow tensorboard by writing in terminal:"
            f"\n\ttensorboard --logdir={os.path.join(os.getcwd(), self._log_writer.results_dir())} --bind_all"
            f"\n"
        )

    def run(self):
        """
        Run method activating build, execute, post process and close the manager.
        """
        self.build()
        self.execute()
        self.post_process()
        self.close()

    @property
    def n_batches(self) -> Optional[int]:
        """Number of batches to analyze if available, None otherwise."""
        if not (self.train_size is None and self.val_size is None and self.batches_early_stop is None):
            return min(
                self.batches_early_stop or float("inf"),
                self.train_size or float("inf"),
                self.val_size or float("inf"),
            )<|MERGE_RESOLUTION|>--- conflicted
+++ resolved
@@ -1,13 +1,8 @@
 import abc
 import logging
 import os
-<<<<<<< HEAD
-from concurrent.futures import ThreadPoolExecutor
-from typing import Iterator, Iterable, List, Dict, Optional
-=======
 from typing import Iterator, Iterable, List, Dict, Optional
 from itertools import zip_longest
->>>>>>> 99e0c826
 
 import hydra
 import tqdm
@@ -26,13 +21,10 @@
 
 
 class AnalysisManagerAbstract(abc.ABC):
-<<<<<<< HEAD
-=======
     """
     Main dataset analyzer manager abstract class.
     """
 
->>>>>>> 99e0c826
     def __init__(
         self,
         *,
@@ -107,39 +99,6 @@
 
             if i == self.batches_early_stop:
                 break
-<<<<<<< HEAD
-            # Try to get val batch
-            if not self._train_only:
-                try:
-                    val_batch_data = self._get_batch(self._val_iter)
-                    val_batch_data.split = "val"
-                    self.sw.tick()
-                except StopIteration:
-                    self._train_only = True
-
-            # Run threads
-            futures = [self._threads.submit(extractor.execute, train_batch_data) for extractor in self._extractors]
-
-            if not self._train_only:
-                futures = [self._threads.submit(extractor.execute, val_batch_data) for extractor in self._extractors]
-
-            concurrent.futures.wait(futures, return_when=concurrent.futures.ALL_COMPLETED)
-            self.sw.tick()
-
-            if train_batch < 1 and self.short_run:
-                self.measure()
-
-            pbar.update()
-            train_batch += 1
-
-    def measure(self):
-        total_time = self.sw.estimate_total_time(self._train_dataset_size, self._val_dataset_size)
-        print(f"\n\nEstimated time for the whole analyze is {total_time}")
-        inp = input("Do you want to shorten the amount of data to analyze? [y / n]\n")
-        if inp == "y":
-            inp = input("Please provide amount of data to analyze [%]\n")
-            self.batches_early_stop = int(self._train_dataset_size * (int(inp) / 100))
-=======
 
             if train_batch is not None:
                 preprocessed_batch = self._preprocess_batch(train_batch, "train")
@@ -170,7 +129,6 @@
             early_stop_ratio = float(early_stop_ratio_100) / 100
             remaining_batches = self.n_batches - 1
             self.batches_early_stop = int(remaining_batches * early_stop_ratio + 1)
->>>>>>> 99e0c826
             print(f"Running for {self.batches_early_stop} batches!")
 
     def post_process(self):
