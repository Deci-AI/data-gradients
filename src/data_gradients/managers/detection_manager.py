--- conflicted
+++ resolved
@@ -77,10 +77,7 @@
         data_config = DetectionDataConfig(
             cache_path=cache_path,
             n_image_channels=n_image_channels,
-<<<<<<< HEAD
             image_format=image_format,
-=======
->>>>>>> 53faab4f
             n_classes=n_classes,
             class_names=class_names,
             class_names_to_use=class_names_to_use,
@@ -91,11 +88,7 @@
             xyxy_converter=bbox_format,
         )
 
-<<<<<<< HEAD
         sample_preprocessor = DetectionSamplePreprocessor(data_config=data_config)
-=======
-        sample_preprocessor = DetectionSamplePreprocessor(data_config=data_config, image_format=image_format)
->>>>>>> 53faab4f
         grouped_feature_extractors = get_grouped_feature_extractors(
             default_config_name="detection", config_path=config_path, feature_extractors=feature_extractors
         )
