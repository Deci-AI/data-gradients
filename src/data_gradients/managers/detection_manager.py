import os
from typing import Optional, Iterable, Callable, List, Union

import torch
from torch.utils.data import DataLoader

from data_gradients.config.data.data_config import get_default_cache_dir
from data_gradients.config.data.typing import SupportedDataType, FeatureExtractorsType
from data_gradients.config.utils import get_grouped_feature_extractors
from data_gradients.managers.abstract_manager import AnalysisManagerAbstract
from data_gradients.utils.summary_writer import SummaryWriter
from data_gradients.sample_preprocessor.detection_sample_preprocessor import DetectionSamplePreprocessor
from data_gradients.datasets import COCOFormatDetectionDataset, VOCDetectionDataset, COCODetectionDataset
from data_gradients.utils.data_classes.data_samples import ImageChannelFormat


class DetectionAnalysisManager(AnalysisManagerAbstract):
    """Main detection manager class.
    Definition of task name, task-related preprocessor and parsing related configuration file
    """

    def __init__(
        self,
        *,
        report_title: str,
        train_data: Iterable[SupportedDataType],
        val_data: Optional[Iterable[SupportedDataType]] = None,
        report_subtitle: Optional[str] = None,
        config_path: Optional[str] = None,
        feature_extractors: Optional[FeatureExtractorsType] = None,
        log_dir: Optional[str] = None,
        use_cache: bool = False,
        class_names: Optional[List[str]] = None,
        class_names_to_use: Optional[List[str]] = None,
        n_classes: Optional[int] = None,
        images_extractor: Optional[Callable[[SupportedDataType], torch.Tensor]] = None,
        labels_extractor: Optional[Callable[[SupportedDataType], torch.Tensor]] = None,
        is_label_first: Optional[bool] = None,
        bbox_format: Optional[str] = None,
        n_image_channels: int = 3,
        batches_early_stop: Optional[int] = None,
        remove_plots_after_report: Optional[bool] = True,
        image_format: ImageChannelFormat = ImageChannelFormat.RGB,
    ):
        """
        Constructor of detection manager which controls the analyzer
        :param report_title:            Title of the report. Will be used to save the report
        :param report_subtitle:         Subtitle of the report
        :param class_names:             List of all class names in the dataset. The index should represent the class_id.
        :param class_names_to_use:      List of class names that we should use for analysis.
        :param n_classes:               Number of classes. Mutually exclusive with `class_names`.
        :param train_data:              Iterable object contains images and labels of the training dataset
        :param val_data:                Iterable object contains images and labels of the validation dataset
        :param config_path:             Full path the hydra configuration file. If None, the default configuration will be used. Mutually exclusive
                                        with feature_extractors
        :param feature_extractors:      One or more feature extractors to use. If None, the default configuration will be used. Mutually exclusive
                                        with config_path
        :param log_dir:                 Directory where to save the logs. By default uses the current working directory
        :param batches_early_stop:      Maximum number of batches to run in training (early stop)
        :param use_cache:               Whether to use cache or not for the configuration of the data.
        :param images_extractor:        Function extracting the image(s) out of the data output.
        :param labels_extractor:        Function extracting the label(s) out of the data output.
        :param is_label_first:          Whether the labels are in the first dimension or not.
                                            > (class_id, x, y, w, h) for instance, as opposed to (x, y, w, h, class_id)
        :param bbox_format:             Format of the bounding boxes. 'xyxy', 'xywh' or 'cxcywh'
        :param n_image_channels:        Number of channels for each image in the dataset
        :param remove_plots_after_report:  Delete the plots from the report directory after the report is generated. By default, True
        """
        if feature_extractors is not None and config_path is not None:
            raise RuntimeError("`feature_extractors` and `config_path` cannot be specified at the same time")

        summary_writer = SummaryWriter(report_title=report_title, report_subtitle=report_subtitle, log_dir=log_dir)
<<<<<<< HEAD
        sample_preprocessor = DetectionSamplePreprocessor(
            class_names=class_names,
            n_classes=n_classes,
            cache_filename=f"{summary_writer.run_name}.json" if use_cache else None,
            class_names_to_use=class_names_to_use,
            images_extractor=images_extractor,
            labels_extractor=labels_extractor,
            is_label_first=is_label_first,
            bbox_format=bbox_format,
            n_image_channels=n_image_channels,
            image_format=image_format,
        )
=======

        if not isinstance(train_data, DetectionDatasetAdapter):

            cache_path = os.path.join(get_default_cache_dir(), f"{summary_writer.run_name}.json") if use_cache else None
            train_data = DetectionDatasetAdapter(
                data_iterable=train_data,
                class_names=class_names,
                cache_path=cache_path,
                class_names_to_use=class_names_to_use,
                images_extractor=images_extractor,
                labels_extractor=labels_extractor,
                is_label_first=is_label_first,
                bbox_format=bbox_format,
                n_image_channels=n_image_channels,
            )

        if not isinstance(val_data, DetectionDatasetAdapter):
            val_data = DetectionDatasetAdapter(
                data_iterable=val_data,
                class_names=class_names,
                data_config=train_data.data_config,  # We use the same data config for validation as for training to avoid asking questions twice
                class_names_to_use=class_names_to_use,
                n_classes=n_classes,
                images_extractor=images_extractor,
                labels_extractor=labels_extractor,
                is_label_first=is_label_first,
                bbox_format=bbox_format,
                n_image_channels=n_image_channels,
            )
>>>>>>> f980f532

        grouped_feature_extractors = get_grouped_feature_extractors(
            default_config_name="detection", config_path=config_path, feature_extractors=feature_extractors
        )

        super().__init__(
            train_data=train_data,
            val_data=val_data,
            sample_preprocessor=sample_preprocessor,
            summary_writer=summary_writer,
            grouped_feature_extractors=grouped_feature_extractors,
            batches_early_stop=batches_early_stop,
            remove_plots_after_report=remove_plots_after_report,
        )

    @classmethod
    def analyze_coco(
        cls,
        *,
        root_dir: str,
        year: Union[str, int],
        report_title: str,
        report_subtitle: Optional[str] = None,
        config_path: Optional[str] = None,
        feature_extractors: Optional[FeatureExtractorsType] = None,
        log_dir: Optional[str] = None,
        use_cache: bool = False,
        class_names_to_use: Optional[List[str]] = None,
        batches_early_stop: Optional[int] = None,
        remove_plots_after_report: Optional[bool] = True,
    ):
        """
        Class method to create a detection manager instance from COCO dataset.

        :param root_dir:                    Directory containing the COCO dataset.
        :param year:                        Year or version of the COCO dataset.
        :param report_title:                Title of the report. Will be used to save the report.
        :param report_subtitle:             Subtitle of the report.
        :param config_path:                 Full path the hydra configuration file. If None, the default configuration will be used. Mutually exclusive
                                            with feature_extractors.
        :param feature_extractors:          One or more feature extractors to use. If None, the default configuration will be used. Mutually exclusive
                                            with config_path.
        :param log_dir:                     Directory where to save the logs. By default, uses the current working directory.
        :param use_cache:                   Whether to use cache or not for the configuration of the data.
        :param class_names_to_use:          List of class names that we should use for analysis.
        :param batches_early_stop:          Maximum number of batches to run in training (early stop).
        :param remove_plots_after_report:   Delete the plots from the report directory after the report is generated. By default, True.

        :return:                            An instance of the detection manager configured for the specified COCO dataset.
        """
        train_data = COCODetectionDataset(root_dir=root_dir, split="train", year=year)
        val_data = COCODetectionDataset(root_dir=root_dir, split="val", year=year)

        train_loader = DataLoader(train_data, num_workers=8, batch_size=1)
        val_loader = DataLoader(val_data, num_workers=8, batch_size=1)

        cls(
            train_data=train_loader,
            val_data=val_loader,
            #
            report_title=report_title,
            report_subtitle=report_subtitle,
            config_path=config_path,
            feature_extractors=feature_extractors,
            log_dir=log_dir,
            use_cache=use_cache,
            #
            class_names=train_data.class_names,
            class_names_to_use=class_names_to_use,
            is_label_first=True,
            bbox_format="xywh",  # COCO format
            #
            batches_early_stop=batches_early_stop,
            remove_plots_after_report=remove_plots_after_report,
        ).run()

    @classmethod
    def analyze_coco_format(
        cls,
        *,
        # DATA
        root_dir: str,
        train_images_subdir: str,
        train_annotation_file_path: str,
        val_images_subdir: str,
        val_annotation_file_path: str,
        # Report
        report_title: str,
        report_subtitle: Optional[str] = None,
        config_path: Optional[str] = None,
        feature_extractors: Optional[FeatureExtractorsType] = None,
        log_dir: Optional[str] = None,
        use_cache: bool = False,
        class_names_to_use: Optional[List[str]] = None,
        batches_early_stop: Optional[int] = None,
        remove_plots_after_report: Optional[bool] = True,
    ):
        """
        Class method to create a detection manager instance from data in COCO format.

        :param root_dir:                       Directory containing the COCO formatted dataset.
        :param train_images_subdir:            Subdirectory containing training images.
        :param train_annotation_file_path:     Path to the annotation file for training images.
        :param val_images_subdir:              Subdirectory containing validation images.
        :param val_annotation_file_path:       Path to the annotation file for validation images.
        :param report_title:                   Title of the report. Will be used to save the report.
        :param report_subtitle:                Subtitle of the report.
        :param config_path:                    Full path to the hydra configuration file. If None, the default configuration will be used. Mutually exclusive
                                               with feature_extractors.
        :param feature_extractors:             One or more feature extractors to use. If None, the default configuration will be used. Mutually exclusive
                                               with config_path.
        :param log_dir:                        Directory where to save the logs. By default, uses the current working directory.
        :param use_cache:                      Whether to use cache or not for the configuration of the data.
        :param class_names_to_use:             List of class names that we should use for analysis.
        :param batches_early_stop:             Maximum number of batches to run in training (early stop).
        :param remove_plots_after_report:      Delete the plots from the report directory after the report is generated. By default, True.

        :return:                               An instance of the detection manager configured for the specified COCO-formatted dataset.
        """
        train_data = COCOFormatDetectionDataset(
            root_dir=root_dir,
            images_subdir=train_images_subdir,
            annotation_file_path=train_annotation_file_path,
        )
        val_data = COCOFormatDetectionDataset(
            root_dir=root_dir,
            images_subdir=val_images_subdir,
            annotation_file_path=val_annotation_file_path,
        )

        train_loader = DataLoader(train_data, num_workers=8, batch_size=1)
        val_loader = DataLoader(val_data, num_workers=8, batch_size=1)

        cls(
            train_data=train_loader,
            val_data=val_loader,
            #
            report_title=report_title,
            report_subtitle=report_subtitle,
            config_path=config_path,
            feature_extractors=feature_extractors,
            log_dir=log_dir,
            use_cache=use_cache,
            #
            class_names=train_data.class_names,
            class_names_to_use=class_names_to_use,
            is_label_first=True,
            bbox_format="xywh",  # COCO format
            #
            batches_early_stop=batches_early_stop,
            remove_plots_after_report=remove_plots_after_report,
        ).run()

    @classmethod
    def analyze_voc(
        cls,
        *,
        root_dir: str,
        year: Union[str, int],
        report_title: str,
        report_subtitle: Optional[str] = None,
        config_path: Optional[str] = None,
        feature_extractors: Optional[FeatureExtractorsType] = None,
        log_dir: Optional[str] = None,
        use_cache: bool = False,
        class_names_to_use: Optional[List[str]] = None,
        batches_early_stop: Optional[int] = None,
        remove_plots_after_report: Optional[bool] = True,
    ):
        """
        Class method to create a detection manager instance from the Pascal VOC dataset.

        :param root_dir:                    Directory containing the Pascal VOC dataset.
        :param year:                        Year or version of the Pascal VOC dataset.
        :param report_title:                Title of the report. Will be used to save the report.
        :param report_subtitle:             Subtitle of the report.
        :param config_path:                 Full path to the hydra configuration file. If None, the default configuration will be used. Mutually exclusive
                                            with feature_extractors.
        :param feature_extractors:          One or more feature extractors to use. If None, the default configuration will be used. Mutually exclusive
                                            with config_path.
        :param log_dir:                     Directory where to save the logs. By default, uses the current working directory.
        :param use_cache:                   Whether to use cache or not for the configuration of the data.
        :param class_names_to_use:          List of class names that we should use for analysis.
        :param batches_early_stop:          Maximum number of batches to run in training (early stop).
        :param remove_plots_after_report:   Delete the plots from the report directory after the report is generated. By default, True.

        :return:                            An instance of the detection manager configured for the specified Pascal VOC dataset.
        """
        train_data = VOCDetectionDataset(root_dir=root_dir, split="train", year=year)
        val_data = VOCDetectionDataset(root_dir=root_dir, split="val", year=year)

        train_loader = DataLoader(train_data, num_workers=8, batch_size=1)
        val_loader = DataLoader(val_data, num_workers=8, batch_size=1)

        cls(
            train_data=train_loader,
            val_data=val_loader,
            #
            report_title=report_title,
            report_subtitle=report_subtitle,
            config_path=config_path,
            feature_extractors=feature_extractors,
            log_dir=log_dir,
            use_cache=use_cache,
            #
            class_names=train_data.class_names,
            class_names_to_use=class_names_to_use,
            is_label_first=True,
            bbox_format="xyxy",  # VOC format
            #
            batches_early_stop=batches_early_stop,
            remove_plots_after_report=remove_plots_after_report,
        ).run()<|MERGE_RESOLUTION|>--- conflicted
+++ resolved
@@ -70,11 +70,12 @@
             raise RuntimeError("`feature_extractors` and `config_path` cannot be specified at the same time")
 
         summary_writer = SummaryWriter(report_title=report_title, report_subtitle=report_subtitle, log_dir=log_dir)
-<<<<<<< HEAD
+
+        cache_path = os.path.join(get_default_cache_dir(), f"{summary_writer.run_name}.json") if use_cache else None
         sample_preprocessor = DetectionSamplePreprocessor(
             class_names=class_names,
             n_classes=n_classes,
-            cache_filename=f"{summary_writer.run_name}.json" if use_cache else None,
+            cache_path=cache_path,
             class_names_to_use=class_names_to_use,
             images_extractor=images_extractor,
             labels_extractor=labels_extractor,
@@ -83,37 +84,6 @@
             n_image_channels=n_image_channels,
             image_format=image_format,
         )
-=======
-
-        if not isinstance(train_data, DetectionDatasetAdapter):
-
-            cache_path = os.path.join(get_default_cache_dir(), f"{summary_writer.run_name}.json") if use_cache else None
-            train_data = DetectionDatasetAdapter(
-                data_iterable=train_data,
-                class_names=class_names,
-                cache_path=cache_path,
-                class_names_to_use=class_names_to_use,
-                images_extractor=images_extractor,
-                labels_extractor=labels_extractor,
-                is_label_first=is_label_first,
-                bbox_format=bbox_format,
-                n_image_channels=n_image_channels,
-            )
-
-        if not isinstance(val_data, DetectionDatasetAdapter):
-            val_data = DetectionDatasetAdapter(
-                data_iterable=val_data,
-                class_names=class_names,
-                data_config=train_data.data_config,  # We use the same data config for validation as for training to avoid asking questions twice
-                class_names_to_use=class_names_to_use,
-                n_classes=n_classes,
-                images_extractor=images_extractor,
-                labels_extractor=labels_extractor,
-                is_label_first=is_label_first,
-                bbox_format=bbox_format,
-                n_image_channels=n_image_channels,
-            )
->>>>>>> f980f532
 
         grouped_feature_extractors = get_grouped_feature_extractors(
             default_config_name="detection", config_path=config_path, feature_extractors=feature_extractors
