import os
from typing import Optional, Iterable, Callable, List

import torch

from data_gradients.dataset_adapters.config.data_config import get_default_cache_dir
from data_gradients.dataset_adapters.config.typing_utils import SupportedDataType, FeatureExtractorsType
from data_gradients.config.utils import get_grouped_feature_extractors
from data_gradients.managers.abstract_manager import AnalysisManagerAbstract
from data_gradients.utils.summary_writer import SummaryWriter
from data_gradients.sample_preprocessor.classification_sample_preprocessor import ClassificationSamplePreprocessor
from data_gradients.utils.data_classes.data_samples import ImageChannelFormat
from data_gradients.dataset_adapters.config.data_config import ClassificationDataConfig


class ClassificationAnalysisManager(AnalysisManagerAbstract):
    """Implementation of analysys manager for image classification task.
    Definition of task name, task-related preprocessor and parsing related configuration file
    """

    def __init__(
        self,
        *,
        report_title: str,
        train_data: Iterable[SupportedDataType],
        val_data: Optional[Iterable[SupportedDataType]] = None,
        report_subtitle: Optional[str] = None,
        config_path: Optional[str] = None,
        feature_extractors: Optional[FeatureExtractorsType] = None,
        log_dir: Optional[str] = None,
        use_cache: bool = False,
        class_names: Optional[List[str]] = None,
        n_classes: Optional[int] = None,
        images_extractor: Optional[Callable[[SupportedDataType], torch.Tensor]] = None,
        labels_extractor: Optional[Callable[[SupportedDataType], torch.Tensor]] = None,
        is_batch: Optional[bool] = None,
        n_image_channels: int = 3,
        batches_early_stop: Optional[int] = None,
        remove_plots_after_report: Optional[bool] = True,
        image_format: ImageChannelFormat = ImageChannelFormat.RGB,
    ):
        """
        Constructor of detection manager which controls the analyzer
        :param report_title:            Title of the report. Will be used to save the report
        :param report_subtitle:         Subtitle of the report
        :param class_names:             List of all class names in the dataset. The index should represent the class_id.
        :param n_classes:               Number of classes. Mutually exclusive with `class_names`.
        :param train_data:              Iterable object contains images and labels of the training dataset
        :param val_data:                Iterable object contains images and labels of the validation dataset
        :param config_path:             Full path the hydra configuration file. If None, the default configuration will be used. Mutually exclusive
                                        with feature_extractors
        :param feature_extractors:      One or more feature extractors to use. If None, the default configuration will be used. Mutually exclusive
                                        with config_path
        :param log_dir:                 Directory where to save the logs. By default uses the current working directory
        :param batches_early_stop:      Maximum number of batches to run in training (early stop)
        :param use_cache:               Whether to use cache or not for the configuration of the data.
        :param images_extractor:        Function extracting the image(s) out of the data output.
        :param labels_extractor:        Function extracting the label(s) out of the data output.
        :param n_image_channels:        Number of channels for each image in the dataset
        :param remove_plots_after_report:  Delete the plots from the report directory after the report is generated. By default, True
        """

        if feature_extractors is not None and config_path is not None:
            raise RuntimeError("`feature_extractors` and `config_path` cannot be specified at the same time")

        summary_writer = SummaryWriter(report_title=report_title, report_subtitle=report_subtitle, log_dir=log_dir)
        cache_path = os.path.join(get_default_cache_dir(), f"{summary_writer.run_name}.json") if use_cache else None
        data_config = ClassificationDataConfig(
            cache_path=cache_path,
            n_image_channels=n_image_channels,
<<<<<<< HEAD
            image_format=image_format,
=======
>>>>>>> 53faab4f
            n_classes=n_classes,
            class_names=class_names,
            images_extractor=images_extractor,
            labels_extractor=labels_extractor,
            is_batch=is_batch,
        )

<<<<<<< HEAD
        sample_preprocessor = ClassificationSamplePreprocessor(data_config=data_config)
=======
        sample_preprocessor = ClassificationSamplePreprocessor(data_config=data_config, image_format=image_format)
>>>>>>> 53faab4f
        grouped_feature_extractors = get_grouped_feature_extractors(
            default_config_name="classification", config_path=config_path, feature_extractors=feature_extractors
        )

        super().__init__(
            train_data=train_data,
            val_data=val_data,
            sample_preprocessor=sample_preprocessor,
            summary_writer=summary_writer,
            grouped_feature_extractors=grouped_feature_extractors,
            batches_early_stop=batches_early_stop,
            remove_plots_after_report=remove_plots_after_report,
        )<|MERGE_RESOLUTION|>--- conflicted
+++ resolved
@@ -68,10 +68,7 @@
         data_config = ClassificationDataConfig(
             cache_path=cache_path,
             n_image_channels=n_image_channels,
-<<<<<<< HEAD
             image_format=image_format,
-=======
->>>>>>> 53faab4f
             n_classes=n_classes,
             class_names=class_names,
             images_extractor=images_extractor,
@@ -79,11 +76,7 @@
             is_batch=is_batch,
         )
 
-<<<<<<< HEAD
         sample_preprocessor = ClassificationSamplePreprocessor(data_config=data_config)
-=======
-        sample_preprocessor = ClassificationSamplePreprocessor(data_config=data_config, image_format=image_format)
->>>>>>> 53faab4f
         grouped_feature_extractors = get_grouped_feature_extractors(
             default_config_name="classification", config_path=config_path, feature_extractors=feature_extractors
         )
