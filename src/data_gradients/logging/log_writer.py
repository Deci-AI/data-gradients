--- conflicted
+++ resolved
@@ -36,13 +36,6 @@
         self._tb_logger = TensorBoardLogger(log_dir=log_dir)
         self._json_logger = JsonLogger(log_dir=log_dir, output_file_name="raw_data")
 
-<<<<<<< HEAD
-    def log(self, title: str, tb_data=None, json_data=None):
-        if tb_data is not None:
-            self._tb_logger.log(title, tb_data)
-        if json_data is not None:
-            self._json_logger.log(title, json_data)
-=======
     def log_json(self, title: str, data: JSONValue) -> None:
         """Log data in JSON format.
 
@@ -58,7 +51,6 @@
         :param figure:  Figure to be logged to the TensorBoard.
         """
         self._tb_logger.log(title=title, data=figure)
->>>>>>> a226bfc3
 
     def log_image(self, title: str, image: torch.Tensor) -> None:
         """
