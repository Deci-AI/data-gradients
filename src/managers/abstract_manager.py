import concurrent
import os
from concurrent.futures import ThreadPoolExecutor
from typing import Iterator, Iterable, Optional, List

import hydra
import tqdm

from src.feature_extractors import FeatureExtractorAbstract
from src.logger.json_logger import JsonLogger
from src.logger.tensorboard_logger import TensorBoardLogger
from src.preprocess import PreprocessorAbstract
from src.utils import BatchData
from src.utils.common.stopwatch import Stopwatch

"""
Optimization results:
1. Cityscapes, bs 16, 8 x ComponentsSizeDistribution
    Batch 1 - 11.48
    Batch 2 - 10.85
    Batch 3 - 10.17
    Total -   32.6
2. Cityscapes, bs 16, 8 x ComponentsSizeDistribution, Computing contours's features beforehand
 
"""



class AnalysisManagerAbstract:
    """
    Main dataset analyzer manager abstract class.
    """

    def __init__(self, train_data: Iterable,
                 val_data: Optional[Iterable],
                 task: str,
                 samples_to_visualize: int,
                 id_to_name,
                 batches_early_stop):

        self._extractors: List[FeatureExtractorAbstract] = []

        self._threads = ThreadPoolExecutor()

        self._dataset_size = len(train_data) if hasattr(train_data, '__len__') else None
        # Users Data Iterator
        self._train_iter: Iterator = train_data if isinstance(train_data, Iterator) else iter(train_data)
        if val_data is not None:
            self._train_only = False
            self._val_iter: Iterator = val_data if isinstance(val_data, Iterator) else iter(val_data)

        else:
            self._train_only = True
            self._val_iter = None

        # Logger
        self._loggers = {'TB': TensorBoardLogger(iter(train_data), samples_to_visualize),
                         'JSON': JsonLogger()}

        self._preprocessor: PreprocessorAbstract = Optional[None]
        self._cfg = None

        self._task = task
        self.id_to_name = id_to_name

<<<<<<< HEAD
        self.sw: Optional[Stopwatch] = None
=======
        self.batches_early_stop = batches_early_stop
>>>>>>> 57c168b1

    def build(self):
        """
        Build method for hydra configuration file initialized and composed in manager constructor.
        Create lists of feature extractors, both to train and val iterables.
        """
        cfg = hydra.utils.instantiate(self._cfg)
        self._extractors = cfg[self._task] #  cfg.common +

    def visualize(self):
        self._loggers['TB'].visualize()

    def _get_batch(self, data_iterator: Iterator) -> BatchData:
        """
        Iterates iterable, get a Tuple out of it, validate format and preprocess due to task preprocessor.
        :param data_iterator: Iterable for getting next item out of it
        :return: BatchData object, holding images, labels and preprocessed objects in accordance to task
        """
        batch = next(data_iterator)
        batch = tuple(batch) if isinstance(batch, list) else batch

        images, labels = self._preprocessor.validate(batch)

        bd = self._preprocessor.preprocess(images, labels)
        return bd

    def execute(self):
        """
        Execute method take batch from train & val data iterables, submit a thread to it and runs the extractors.
        Method finish it work after both train & val iterables are exhausted.
        """
        # pbar = tqdm.tqdm(desc='Working on batch # ', total=self._dataset_size)
        train_batch = 0
        val_batch_data = None
        self.sw = Stopwatch()
        while True:
<<<<<<< HEAD
            if train_batch > 2:
                break
            # Try to get train batch
=======
            if train_batch > self.batches_early_stop:
                break
>>>>>>> 57c168b1
            try:
                train_batch_data = self._get_batch(self._train_iter)
                train_batch_data.split = 'train'
            except StopIteration:
                break
            # Try to get val batch
            if not self._train_only:
                try:
                    val_batch_data = self._get_batch(self._val_iter)
                    val_batch_data.split = 'val'
                except StopIteration:
                    self._train_only = True

            # Run threads
            futures = [self._threads.submit(extractor.execute, train_batch_data) for extractor in
                       self._extractors]

            if not self._train_only:
                futures = [self._threads.submit(extractor.execute, val_batch_data) for extractor in
                           self._extractors]

            concurrent.futures.wait(futures, return_when=concurrent.futures.ALL_COMPLETED)

            # pbar.update()
            print(f'Batch {train_batch} Took {self.sw.tick()}')
            train_batch += 1

    def post_process(self):
        """
        Post process method runs on all feature extractors, concurrently on valid and train extractors, send each
        of them a matplotlib ax(es) and gets in return the ax filled with the feature extractor information.
        Then, it logs the information through the logger.
        :return:
        """
        print(f'Total time is: {self.sw.total()}')

        for extractor in self._extractors:
            extractor.process(self._loggers, self.id_to_name)

    def close(self):
        """
        Safe logger closing
        """
        [self._loggers[logger].close() for logger in self._loggers.keys()]
        print(f'{"*" * 100}'
              f'\nWe have finished evaluating your dataset!'
              f'\nThe results can be seen in {list(self._loggers.values())[0].logdir}'
              f'\n\nShow tensorboard by writing in terminal:'
              f'\n\ttensorboard --logdir={os.path.join(os.getcwd() ,list(self._loggers.values())[0].logdir)} --bind_all'
              f'\n')

    def run(self):
        """
        Run method activating build, execute, post process and close the manager.
        """
        self.build()
        self.visualize()
        self.execute()
        self.post_process()
        self.close()<|MERGE_RESOLUTION|>--- conflicted
+++ resolved
@@ -63,11 +63,8 @@
         self._task = task
         self.id_to_name = id_to_name
 
-<<<<<<< HEAD
         self.sw: Optional[Stopwatch] = None
-=======
         self.batches_early_stop = batches_early_stop
->>>>>>> 57c168b1
 
     def build(self):
         """
@@ -104,14 +101,9 @@
         val_batch_data = None
         self.sw = Stopwatch()
         while True:
-<<<<<<< HEAD
-            if train_batch > 2:
-                break
             # Try to get train batch
-=======
             if train_batch > self.batches_early_stop:
                 break
->>>>>>> 57c168b1
             try:
                 train_batch_data = self._get_batch(self._train_iter)
                 train_batch_data.split = 'train'
