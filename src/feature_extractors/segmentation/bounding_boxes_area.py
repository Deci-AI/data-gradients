--- conflicted
+++ resolved
@@ -18,12 +18,7 @@
         self._hist = {'train': {k: [] for k in keys}, 'val': {k: [] for k in keys}}
         self.ignore_labels = ignore_labels
 
-<<<<<<< HEAD
     def _execute(self, data: SegBatchData):
-=======
-    def execute(self, data: SegBatchData):
-
->>>>>>> 989f24c3
         for i, image_contours in enumerate(data.contours):
             img_dim = (data.labels[i].shape[1] * data.labels[i].shape[2])
             for j, cls_contours in enumerate(image_contours):
