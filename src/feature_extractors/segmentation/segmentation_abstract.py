from abc import abstractmethod

import numpy as np

from src.utils import SegBatchData
from src.feature_extractors.feature_extractor_abstract import FeatureExtractorAbstract


class SegmentationFeatureExtractorAbstract(FeatureExtractorAbstract):
    """
    Semantic Segmentation task feature extractor abstract class.
    """
    def __init__(self):
        super().__init__()

    @abstractmethod
    def _execute(self, data: SegBatchData):
        pass

    @abstractmethod
    def _process(self):
        pass

    @staticmethod
    def normalize(values, total):
<<<<<<< HEAD
        # TODO: Fix it better
=======
>>>>>>> 989f24c3
        if total == 0:
            total = 1
        return [np.round(((100 * value) / total), 3) for value in values]<|MERGE_RESOLUTION|>--- conflicted
+++ resolved
@@ -23,10 +23,6 @@
 
     @staticmethod
     def normalize(values, total):
-<<<<<<< HEAD
-        # TODO: Fix it better
-=======
->>>>>>> 989f24c3
         if total == 0:
             total = 1
         return [np.round(((100 * value) / total), 3) for value in values]