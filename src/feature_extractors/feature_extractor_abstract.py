from abc import ABC, abstractmethod
from collections import OrderedDict
from typing import Tuple, Dict, Optional

from matplotlib import pyplot as plt

from src.logger.results_logger import ResultsLogger
from src.utils import BatchData
from src.utils.common.stopwatch import Stopwatch


class FeatureExtractorAbstract(ABC):
    """
    Main feature extractors class.
    Mandatory method to implement are execute() and process().
        * execute method will get a batch of data and will iterate over it to retrieve the features out of the data.
        * process will have some calculations over the features extracted in order to make it ready for histogram,
          plotting, etc.
    :param: colors - determine graph color for train/val bars
    :param: single_axis - determine if a graph should be combined axis train/val bars,
                          or have a separate axis for each of them.
    """
    def __init__(self):
        self.num_axis: Tuple[int, int] = (1, 1)
        self.colors: Dict[str, str] = {'train': 'green',
                                       'val': 'red'}

        # Logger data
        self.fig = None
        self.ax = None
        self.json_object: Dict[str, Optional[ResultsLogger]] = {'train': None, 'val': None}
<<<<<<< HEAD
        self.sw = Stopwatch()
=======
        self.id_to_name = None
>>>>>>> 989f24c3

    def execute(self, data: BatchData):
        self._execute(data)
        self.sw.tick()

    @abstractmethod
    def _execute(self, data: BatchData):
        raise NotImplementedError

<<<<<<< HEAD
    def process(self, loggers: Dict[str, ResultsLogger]):
        print(f'{self.__class__.__name__:<40} Executing {len(self.sw.ticks)} times with average of {round(self.sw.average(), 4)} per execute')
=======
    def process(self, loggers: Dict[str, ResultsLogger], id_to_name):
        self.id_to_name = id_to_name
>>>>>>> 989f24c3

        self.fig, self.ax = plt.subplots(*self.num_axis, figsize=(10, 5))

        self._process()

        self.fig.tight_layout()
        self.log(logger=loggers['TB'],
                 title=self.__class__.__name__,
                 data=self.fig)

        self.log(logger=loggers['JSON'],
                 title=self.__class__.__name__,
                 data=self.json_object)

    @abstractmethod
    def _process(self):
        pass

    @staticmethod
    def log(logger: ResultsLogger, title: str, data):
        logger.log(title, data)

    @staticmethod
    def merge_dict_splits(hist: Dict):
        for key in [*hist['train'], *hist['val']]:
            for split in [*hist]:
                if key not in list(hist[split].keys()):
                    hist[split][key] = 0.
                hist[split] = OrderedDict(sorted(hist[split].items()))<|MERGE_RESOLUTION|>--- conflicted
+++ resolved
@@ -29,11 +29,7 @@
         self.fig = None
         self.ax = None
         self.json_object: Dict[str, Optional[ResultsLogger]] = {'train': None, 'val': None}
-<<<<<<< HEAD
         self.sw = Stopwatch()
-=======
-        self.id_to_name = None
->>>>>>> 989f24c3
 
     def execute(self, data: BatchData):
         self._execute(data)
@@ -43,13 +39,8 @@
     def _execute(self, data: BatchData):
         raise NotImplementedError
 
-<<<<<<< HEAD
     def process(self, loggers: Dict[str, ResultsLogger]):
         print(f'{self.__class__.__name__:<40} Executing {len(self.sw.ticks)} times with average of {round(self.sw.average(), 4)} per execute')
-=======
-    def process(self, loggers: Dict[str, ResultsLogger], id_to_name):
-        self.id_to_name = id_to_name
->>>>>>> 989f24c3
 
         self.fig, self.ax = plt.subplots(*self.num_axis, figsize=(10, 5))
 
